""""""
from collections import OrderedDict
import os

from tankoh2 import programDir, pychain

defaultDesign = ([
                  # General
                  ('tankname', 'exact_h2'),
                  ('nodeNumber', 500),  # might not exactly be matched due to approximations
                  ('dataDir', os.path.join(programDir, 'data')),
                  ('verbose', False),

                  # Optimization
                  ('maxlayers', 100),

                  # Geometry
                  ('domeType', pychain.winding.DOME_TYPES.ISOTENSOID),  # CIRCLE; ISOTENSOID
                  ('domeContour', (None, None)),  # (x,r)
                  ('minPolarOpening', 20),  # mm
                  ('dzyl', 400.),  # mm
                  ('lzylByR', 2.5),

                  # Design
                  ('safetyFactor', 2.25),
                  ('pressure', 5.),  # pressure in MPa (bar / 10.)
                  ('useFibreFailure', True),

                  # Material
                  ('materialname', 'CFRP_HyMod'),

                  # Fiber roving parameter
                  ('hoopLayerThickness', 0.125),
                  ('helixLayerThickenss', 0.129),
                  ('rovingWidth', 3.175),
                  ('numberOfRovings', 4),
                  # bandWidth = rovingWidth * numberOfRovings
                  ('tex', 446),  # g / km
                  ('fibreDensity', 1.78),  # g / cm^3
                  ])

# HyMod
# 12mm thickness in cylindrical section
#

<<<<<<< HEAD
hymodDesign = OrderedDict([('burstPressure', 77.85),
                           ('lzyl', 1000.),
                           ('minPolarOpening', 23),
                           ('dzyl', 300.)
                           ])


NGTBITDesign = OrderedDict([('tankname', 'NGT-BIT-2020-09-16'),
                            ('pressure', 70),
                            # Geometry
                            ('minPolarOpening', 23),
                            ('dzyl', 400.),
                            ('lzyl', 500.),
                            # design philosophy
                            ('safetyFactor', 2.0),
                            ('useFibreFailure', True),
                            # material
                            ('materialname', 'CFRP_T700SC_LY556'),
                            # fibre roving parameter
                            ('hoopLayerThickness', 0.125),
                            ('helixLayerThickenss', 0.129),
                            ('rovingWidth', 3.175),
                            ('numberOfRovings', 4),
                            #('tex', int(446)),
                            ('fibreDensity', 1.78),
                            # optimizer settings
                            ('maxlayers', 200)
                            ])
=======
hymodDesign = dict([('burstPressure', 77.85),
                    ('lzyl', 1000.),
                    ('minPolarOpening', 23),
                    ('dzyl', 300.)
                    ])


NGTBITDesign = dict([('tankname', 'NGT-BIT-2020-09-16'), 
                     ('pressure', 70),                                        
                    # Geometry
                    ('minPolarOpening', 23),
                    ('dzyl', 400.),
                    ('lzyl', 500.),                    
                    # design philosophy
                    ('safetyFactor', 2.0),
                    ('useFibreFailure', True), 
                    # material 
                    ('materialname', 'CFRP_T700SC_LY556'),
                    # fibre roving parameter
                    ('hoopLayerThickness', 0.125),
                    ('helixLayerThickenss', 0.129),
                    ('rovingWidth', 3.175),
                    ('numberOfRovings', 12),
                    ('tex', 800),
                    ('fibreDensity', 1.78),
                    # optimizer settings
                    ('maxlayers', 200)                                                            
                    ])
>>>>>>> c2259397

<|MERGE_RESOLUTION|>--- conflicted
+++ resolved
@@ -43,7 +43,6 @@
 # 12mm thickness in cylindrical section
 #
 
-<<<<<<< HEAD
 hymodDesign = OrderedDict([('burstPressure', 77.85),
                            ('lzyl', 1000.),
                            ('minPolarOpening', 23),
@@ -52,35 +51,6 @@
 
 
 NGTBITDesign = OrderedDict([('tankname', 'NGT-BIT-2020-09-16'),
-                            ('pressure', 70),
-                            # Geometry
-                            ('minPolarOpening', 23),
-                            ('dzyl', 400.),
-                            ('lzyl', 500.),
-                            # design philosophy
-                            ('safetyFactor', 2.0),
-                            ('useFibreFailure', True),
-                            # material
-                            ('materialname', 'CFRP_T700SC_LY556'),
-                            # fibre roving parameter
-                            ('hoopLayerThickness', 0.125),
-                            ('helixLayerThickenss', 0.129),
-                            ('rovingWidth', 3.175),
-                            ('numberOfRovings', 4),
-                            #('tex', int(446)),
-                            ('fibreDensity', 1.78),
-                            # optimizer settings
-                            ('maxlayers', 200)
-                            ])
-=======
-hymodDesign = dict([('burstPressure', 77.85),
-                    ('lzyl', 1000.),
-                    ('minPolarOpening', 23),
-                    ('dzyl', 300.)
-                    ])
-
-
-NGTBITDesign = dict([('tankname', 'NGT-BIT-2020-09-16'), 
                      ('pressure', 70),                                        
                     # Geometry
                     ('minPolarOpening', 23),
@@ -101,5 +71,4 @@
                     # optimizer settings
                     ('maxlayers', 200)                                                            
                     ])
->>>>>>> c2259397
 
