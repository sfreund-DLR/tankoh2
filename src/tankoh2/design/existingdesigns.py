"""
Characterize design input parameter for various projects
"""



from collections import OrderedDict
import pandas as pd
import os


allArgs = pd.DataFrame(
    [
        # General
        ['windingOrMetal', 'General', '', 'winding', '',
         'Switch between winding mode or metal design [winding, metal]', ''],
        ['tankname', 'General', 'name', 'tank_name', '', 'Name of the tank', ''],
        ['nodeNumber', 'General', 'number', 500, int, 'node number along the contour', ''],
        ['verbose', 'General', '', False, '', 'More console output', 'store_true'],
        ['help', 'General', '', '', '', 'show this help message and exit', 'help'],
        # Optimization
        ['maxlayers', 'Optimization', 'layers', 100, int, 'Maximum number of layers to be added', ''],
        ['relRadiusHoopLayerEnd', 'Optimization', '', 0.95, float,
         'relative radius (to cyl radius) where hoop layers end [-]', ''],
        # Geometry
        ['domeType', 'Geometry', '', 'isotensoid', '',
         'Shape of dome geometry [isotensoid, circle, ellipse, custom]', ''],
        ['domeContour', 'Geometry', '(x,r)', (None,None), '',
         'Must be given if domeType==custom. X- and R-array should be given without whitespaces like '
         '"[x1,x2],[r1,r2]" in [mm]', ''],
        ['polarOpeningRadius', 'Geometry', 'r_po', 20, float, 'Polar opening radius [mm]', ''],
        ['dcly', 'Geometry', 'd_cyl', 400, float, 'Diameter of the cylindrical section [mm]', ''],
        ['lcyl', 'Geometry', 'l_cyl', 500, float, 'Length of the cylindrical section [mm]', ''],
        ['lcylByR', 'Geometry', '', 2.5, float, 'only if lcyl is not given [-]', ''],
        ['domeLengthByR', 'Geometry', 'l/r_cyl', 0.5, float,
         'Axial length of the dome. Only used for domeType==ellipse [mm]', ''],
        # Design
        ['safetyFactor', 'Design', 'S', 2, float, 'Safety factor used in design [-]', ''],
        ['valveReleaseFactor', 'Design', 'f_pv', 1.1, float,
         'Factor defining additional pressure to account for the valve pressure inaccuracies', ''],
        ['pressure', 'Design', 'p_op', 5., float, 'Operational pressure [MPa]', ''],
        ['burstPressure', 'Design', 'p_b', 10., float, 'Burst pressure [MPa]', ''],
        ['useHydrostaticPressure', 'Design', '', False, '',
         'Flag whether hydrostatic pressure according to CS 25.963 (d) should be applied', 'store_true'],
        ['tankLocation', 'Design', 'loc', 'wing_at_engine', '',
         'Location of the tank according to CS 25.963 (d). Only used if useHydrostaticPressure. '
         'Options: [wing_no_engine, wing_at_engine, fuselage]', ''],
        # Material
        ['materialName', 'Material', 'name', 'CFRP_HyMod', '',
         'For metal tanks: name of the material defined in tankoh2.design.metal.material. '
         'For wound tanks: name of the .json for a µWind material definiton '
         '(e.g. in tankoh2/data/CFRP_HyMod.json). '
         'If only a name is given, the file is assumed to be in tankoh2/data', ''],
        ['failureMode', 'Material', 'mode', 'fibreFailure', '',
         'Use pucks failure mode [fibreFailure, interFibreFailure]', ''],
        # Fiber roving parameters
        ['hoopLayerThickness', 'Fiber roving parameters', 'thk', 0.125, float,
         'Thickness of hoop (circumferential) layers [mm]', ''],
        ['helixLayerThickenss', 'Fiber roving parameters', 'thk', 0.129, float,
         'Thickness of helical layers [mm]', ''],
        ['rovingWidth', 'Fiber roving parameters', 'witdh', 3.175, float, 'Width of one roving [mm]', ''],
        ['numberOfRovings', 'Fiber roving parameters', '#', 4, int,
         'Number of rovings (rovingWidth*numberOfRovings=bandWidth)', ''],
        ['tex', 'Fiber roving parameters', '', 446, float, 'tex number [g/km]', ''],
        ['fibreDensity', 'Fiber roving parameters', '', 1.78, float, 'Fibre density [g/cm^3]', ''],
    ],
    columns=['name', 'group', 'metavar', 'default', 'type', 'help', 'action']
)

frpKeywords = (
    'domeContour',
    'polarOpeningRadius',
    'dcly',
    'lcylByR',
    'safetyFactor',
    'valveReleaseFactor',
    'pressure',
    'useHydrostaticPressure',
    'tankLocation',
    'materialName',
)

defaultDesign = OrderedDict(zip(allArgs['name'], allArgs['default']))
# hymod design
# 12mm thickness in cylindrical section
#

hymodDesign = OrderedDict([
    ('tankname', 'hymodDesign'),
    ('burstPressure', 77.85),
    ('lcyl', 1000.),
    ('polarOpeningRadius', 23),
    ('dcly', 300.)
])


NGTBITDesign = OrderedDict([
    ('tankname', 'NGT-BIT-2022-03-04'),
    ('pressure', 70), # MPa
    ('burstPressure', 140.), # MPa
    ('valveReleaseFactor', 1.),
    # Geometry
    ('polarOpeningRadius', 23),
    ('dcly', 422.),
    ('lcyl', 500.),
    # design philosophy
    ('safetyFactor', 2.0),
    ('failureMode', 'fibreFailure'),
    # material
    ('materialName', 'CFRP_T700SC_LY556'),
    # fibre roving parameter
    # single ply thickness with 62% FVG
<<<<<<< HEAD
    ('hoopLayerThickness', 0.089605735), # thickness for 62% FVG    
    ('helixLayerThickenss', 0.089605735), # thickness for 62% FVG
=======
#    ('hoopLayerThickness', 0.089605735), # thickness for 62% FVG
#    ('helixLayerThickenss', 0.089605735), # thickness for 62% FVG
>>>>>>> 8f204d3d
    # single ply thickness with 55% FVG
    #('hoopLayerThickness', 0.101010101), # thickness for 55% FVG
    #('helixLayerThickenss', 0.101010101), # thickness for 55% FVG
    # single ply thickness with 60% FVG
<<<<<<< HEAD
    #('hoopLayerThickness', 0.092592593), # thickness for 60% FVG    
    #('helixLayerThickenss', 0.092592593), # thickness for 60% FVG          
=======
    ('hoopLayerThickness', 0.092592593), # thickness for 60% FVG
    ('helixLayerThickenss', 0.092592593), # thickness for 60% FVG
>>>>>>> 8f204d3d
    ('rovingWidth', 8.00),
    ('numberOfRovings', 6), # number of spools usabale at INVENT
    ('tex', 800),
    ('fibreDensity', 1.8),
    # optimizer settings
    ('maxlayers', 200), 
    ('verbose', True)
    ])

NGTBITDesign_old = OrderedDict([
    ('tankname', 'NGT-BIT-2020-09-16'),
    ('pressure', 70),
    ('valveReleaseFactor', 1.),
    # Geometry
    ('nodeNumber', 1000),
    ('polarOpeningRadius', 23),
    #('dcly', 400.),
    ('lcyl', 500.),

    ('dcly', 0.2754 * 2 * 1000),  # mm
    #('lcyl', 0.68862939 * 1000),  # mm
    # design philosophy
    ('safetyFactor', 2.0),
    ('failureMode', 'fibreFailure'),
    # material
    ('materialName', 'CFRP_T700SC_LY556'),
    # fibre roving parameter
    ('hoopLayerThickness', 0.125),
    ('helixLayerThickenss', 0.129),
    ('rovingWidth', 3.175),
    ('numberOfRovings', 4), # number of spools usabale at INVENT
    ('tex', 446),
    ('fibreDensity', 1.78),
    # optimizer settings
    ('maxlayers', 200)
    ])

NGTBITDesign_small = OrderedDict([
    ('tankname', 'NGT-BIT-small'),
    ('pressure', 10),
    # Geometry
    ('polarOpeningRadius', 23),
    ('dcly', 400.),
    ('lcyl', 290.),
    # design philosophy
    ('safetyFactor', 2.0),
    ('failureMode', 'fibreFailure'),
    # material
    ('materialName', 'CFRP_T700SC_LY556'),
    # fibre roving parameter
    ('hoopLayerThickness', 0.125),
    ('helixLayerThickenss', 0.129),
    ('rovingWidth', 3.175),
    ('numberOfRovings', 12),
    ('tex', 800),
    ('fibreDensity', 1.78),
    # optimizer settings
    ('maxlayers', 200)
    ])

vphDesign1 = OrderedDict([
    ('tankname', 'vph_design1'),
    ('lcyl', 3218.8),
    ('dcly', 1200.*2),
    ('safetyFactor', 2.25),
    ('pressure', .2),  # pressure in MPa (bar / 10.)
    ('polarOpeningRadius', 120),
    ('domeType', 'circle'),  # [isotensoid, circle], if None isotensoid is used
])




kautextDesign = OrderedDict([
                             # General
                             ('tankname', 'Kautext'),
                             #('nodeNumber', 500),  # might not exactly be matched due to approximations
                             ('verbose', False),

                             # Optimization
                             ('maxlayers', 100),

                             # Geometry
                             #('domeType', pychain.winding.DOME_TYPES.ISOTENSOID),  # CIRCLE; ISOTENSOID
                             #('domeContour', (None, None)),  # (x,r)
                             ('polarOpeningRadius', 4.572604469),  # mm
                             ('dcly', 260.),  # mm
                             ('lcyl', 588.), #mm
                             #('lcylByR', 2.5),

                             # Design
                             ('safetyFactor', 2.0),
                             ('pressure', 70.),  # pressure in MPa (bar / 10.)
                             ('failureMode', 'fibreFailure'),

                             # Material
                             ('materialName', 'CFRP_T700SC_LY556'),

                             # Fiber roving parameter
                             ('hoopLayerThickness', 0.125),
                             ('helixLayerThickenss', 0.129),
                             ('rovingWidth', 3.175),
                             ('numberOfRovings', 12),
                             # bandWidth = rovingWidth * numberOfRovings
                             ('tex', 800),  # g / km
                             ('fibreDensity', 1.78),  # g / cm^3
                             ])

ttDesignLh2 = OrderedDict([
    ('tankname', 'tt_lh2'),
    ('polarOpeningRadius', 40),  # mm
    ('dcly', 223.862*2),  # mm
    ('lcyl', 559.6572), #mm
    ('safetyFactor', 2.0),
    ('pressure', 0.25),  # pressure in MPa (bar / 10.)
    ('domeType', 'isotensoid'),
    ('failureMode', 'interFibreFailure'),
    ('useHydrostaticPressure', True),
])

ttDesignCh2 = OrderedDict([
    ('tankname', 'tt_ch2'),
    ('polarOpeningRadius', 40),  # mm
    ('dcly', 269.66362*2),  # mm
    ('lcyl', 674.15906),  # mm
    ('safetyFactor', 2.0),
    ('pressure', 70.),  # pressure in MPa (bar / 10.)
    ('domeType', 'isotensoid'),
    #('domeType', 'ellipse'),
    ('useHydrostaticPressure', True),
    ('maxlayers', 200),
])

if __name__ == '__main__':
    print("',\n'".join(defaultDesign.keys()))<|MERGE_RESOLUTION|>--- conflicted
+++ resolved
@@ -110,24 +110,14 @@
     ('materialName', 'CFRP_T700SC_LY556'),
     # fibre roving parameter
     # single ply thickness with 62% FVG
-<<<<<<< HEAD
     ('hoopLayerThickness', 0.089605735), # thickness for 62% FVG    
     ('helixLayerThickenss', 0.089605735), # thickness for 62% FVG
-=======
-#    ('hoopLayerThickness', 0.089605735), # thickness for 62% FVG
-#    ('helixLayerThickenss', 0.089605735), # thickness for 62% FVG
->>>>>>> 8f204d3d
     # single ply thickness with 55% FVG
     #('hoopLayerThickness', 0.101010101), # thickness for 55% FVG
     #('helixLayerThickenss', 0.101010101), # thickness for 55% FVG
     # single ply thickness with 60% FVG
-<<<<<<< HEAD
     #('hoopLayerThickness', 0.092592593), # thickness for 60% FVG    
     #('helixLayerThickenss', 0.092592593), # thickness for 60% FVG          
-=======
-    ('hoopLayerThickness', 0.092592593), # thickness for 60% FVG
-    ('helixLayerThickenss', 0.092592593), # thickness for 60% FVG
->>>>>>> 8f204d3d
     ('rovingWidth', 8.00),
     ('numberOfRovings', 6), # number of spools usabale at INVENT
     ('tex', 800),
