"""
Characterize design input parameter for various projects
"""


import os
from collections import OrderedDict
import pandas as pd

from tankoh2 import programDir
from tankoh2.geometry.geoutils import getReducedDomePoints


allArgs = pd.DataFrame(
    [
        # General
        ['windingOrMetal', 'General', '', 'winding', '',
         'Switch between winding mode or metal design [winding, metal]', ''],
        ['tankname', 'General', 'name', 'tank_name', '', 'Name of the tank', ''],
        ['nodeNumber', 'General', 'number', 500, int, 'node number along the contour', ''],
        ['verbose', 'General', '', False, '', 'More console output', 'store_true'],
        ['verbosePlot', 'General', '', False, '', 'Plot the optimization target function', 'store_true'],
        ['help', 'General', '', '', '', 'show this help message and exit', 'help'],
        # Optimization
        ['maxLayers', 'Optimization', 'layers', 100, int, 'Maximum number of layers to be added', ''],
        ['relRadiusHoopLayerEnd', 'Optimization', '', 0.95, float,
         'relative radius (to cyl radius) where hoop layers end [-]', ''],
<<<<<<< HEAD
        ['targetFuncWeights', 'Optimization', 'tfWeights', [1.,.2,.0,.0,0.,0.], list,
=======
        ['targetFuncWeights', 'Optimization', 'tfWeights', [1.,.2,1.,0, .25, 0.1], list,
>>>>>>> 78193969
         'Weights to the target function constituents: maxPuck, maxCritPuck, sumPuck, layerMass', ''],
        # Geometry
        ['dcyl', 'Geometry', 'd_cyl', 400, float,
         'Diameter of the cylindrical section [mm]. Can be automatically adapted if volume is given', ''],
        ['lcyl', 'Geometry', 'l_cyl', 500, float,
         'Length of the cylindrical section [mm]. Can be automatically adapted if volume is given', ''],
        ['lcylByR', 'Geometry', '', 2.5, float, 'only if lcyl is not given [-]', ''],
        ['volume', 'Geometry', '', None, float,
         'Volume requirement [m**3]. If it does not fit to other geometry parameters, '
         'l_cyl is adapted and if l_cly would be below 150mm d_cyl is adapted', ''],
        # Geometry_Dome
        ['domeType', 'Geometry_Dome', '', 'isotensoid', '',
         'Shape of dome geometry [isotensoid, isotensoid_MuWind, circle, ellipse, custom]', ''],
        ['domeContour', 'Geometry_Dome', '(x,r)', (None,None), '',
         'Must be given if domeType==custom. X- and R-array should be given without whitespaces like '
         '"[x1,x2],[r1,r2]" in [mm]', ''],
        ['polarOpeningRadius', 'Geometry', 'r_po', 20, float, 'Polar opening radius [mm]', ''],
        ['domeLengthByR', 'Geometry_Dome', 'l/r_cyl', 0.5, float,
         'Axial length of the dome. Only used for domeType==ellipse [mm]', ''],
        ['alpha', 'Geometry_Dome', '(dcyl - dsmall)/dcyl', 0.5, float,
         'ratio of the difference of cylindrical and small diameter to the cylindrical diameter', ''],
        ['beta', 'Geometry_Dome', '(lrad + lcone)/dcyl', 1.5, float,
         'ratio of sum of the radial and conical length to the cylindrical diameter', ''],
        ['gamma', 'Geometry_Dome', 'lrad/(lrad + lcone)', 0.5, float,
         'ratio of the radial length to the sum of radial and conical length', ''],
        ['delta1', 'Geometry_Dome', 'ldome/rsmall', 0.5, float,
         'ratio of the semi axes of the elliptical dome end', ''],
        # Geometry_Dome2
        ['dome2Type', 'Geometry_Dome2', '', None, '',
         'Shape of dome geometry [isotensoid, isotensoid_MuWind circle, ellipse, custom]', ''],
        ['dome2Contour', 'Geometry_Dome2', '(x,r)', (None, None), '',
         'Must be given if domeType==custom. X- and R-array should be given without whitespaces like '
         '"[x1,x2],[r1,r2]" in [mm]', ''],
        ['dome2LengthByR', 'Geometry_Dome2', 'l/r_cyl', 0.5, float,
         'Axial length of the dome. Only used for domeType==ellipse [mm]', ''],
        # Design
        ['safetyFactor', 'Design', 'S', 2, float, 'Safety factor used in design [-]', ''],
        ['valveReleaseFactor', 'Design', 'f_pv', 1.1, float,
         'Factor defining additional pressure to account for the valve pressure inaccuracies', ''],
        ['h2Mass', 'Geometry', '', None, float, 'H2 Mass, defines volume if given & no volume given'],
        ['temperature', 'Design', '', 23, float,
         'Temperature, for differentiating between cryogenic and compressed storage and finding density [K]', ''],
        ['pressure', 'Design', 'p_op', 5., float, 'Operational pressure [MPa]', ''],
        ['minPressure', 'Design', 'p_op_min', 0.1, float, 'Minimal operational pressure [MPa]', ''],
        ['burstPressure', 'Design', 'p_b', 10., float,
         'Burst pressure [MPa]. If given, pressure, useHydrostaticPressure, safetyFactor, '
         'valveReleaseFactor are not used', ''],
        ['maxFill', 'Design', 'p_b', 0.9, float,
         'Max fill level for liquid storage', ''],
        ['useHydrostaticPressure', 'Design', '', False, '',
         'Flag whether hydrostatic pressure according to CS 25.963 (d) should be applied', 'store_true'],
        ['tankLocation', 'Design', 'loc', 'wing_at_engine', '',
         'Location of the tank according to CS 25.963 (d). Only used if useHydrostaticPressure. '
         'Options: [wing_no_engine, wing_at_engine, fuselage]', ''],
        ['initialAnglesAndShifts', 'Design', 'angleShift', None, '',
         'List with tuples defining angles and shifts used before optimization starts', ''],
        # Material
        ['materialName', 'Material', 'name', 'CFRP_HyMod', '',
         'For metal tanks: name of the material defined in tankoh2.design.metal.material. '
         'For wound tanks: name of the .json for a µWind material definiton '
         '(e.g. in tankoh2/data/CFRP_HyMod.json). '
         'If only a name is given, the file is assumed to be in tankoh2/data', ''],
        ['failureMode', 'Material', 'mode', 'fibreFailure', '',
         'Use pucks failure mode [fibreFailure, interFibreFailure]', ''],
        # Fiber roving parameters
        ['layerThk', 'Fiber roving parameters', 'thk', 0.125, float, 'Thickness of layers [mm]', ''],
        ['layerThkHoop', 'Fiber roving parameters', 'thk', None, float,
         'Thickness of hoop (circumferential) layers [mm]', ''],
        ['layerThkHelical', 'Fiber roving parameters', 'thk', None, float,
         'Thickness of helical layers [mm]. If None, layerThkHoop is used', ''],
        ['rovingWidth', 'Fiber roving parameters', 'witdh', 3.175, float, 'Width of one roving [mm]', ''],
        ['rovingWidthHoop', 'Fiber roving parameters', 'witdhHoop', None, float,
         'Width of one roving in hoop layer [mm]', ''],
        ['rovingWidthHelical', 'Fiber roving parameters', 'witdhHelical', None, float,
         'Width of one roving in helical layer [mm]. If None, rovingWidthHoop is used', ''],
        ['numberOfRovings', 'Fiber roving parameters', '#', 4, int,
         'Number of rovings (rovingWidthHoop*numberOfRovings=bandWidth)', ''],
        ['tex', 'Fiber roving parameters', '', 446, float, 'tex number [g/km]', ''],
        ['fibreDensity', 'Fiber roving parameters', '', 1.78, float, 'Fibre density [g/cm^3]', ''],
        # fatigue parameters
        ['pressureMin', 'Fatigue parameters', 'p_min',0.1, float, 'Minimal operating pressure [MPa]', ''],
        ['cycles', 'Fatigue parameters', '', 50000, int,
         'Number of operational cycles from pressureMin to pressure [-]', ''],
        ['heatUpCycles', 'Fatigue parameters', '', 100, int, 'Number of cycles to ambient T and p [-]', ''],
        ['simulatedLives', 'Fatigue parameters', '', 5, int, 'Number of simulated lifes (scatter) [-]', ''],
        ['Kt', 'Fatigue parameters', 'Kt', 5., float, 'Stress concentration factor [-]', ''],
        # aux thicknesses
        ['linerThickness', 'AuxThicknesses', 'linerThk', 0., float, 'Thickness of the liner [mm]', ''],
        ['insulationThickness', 'AuxThicknesses', 'insThk', 0., float, 'Thickness of the insluation [mm]', ''],
        ['fairingThickness', 'AuxThicknesses', 'fairingThk', 0., float, 'Thickness of the fairing [mm]', ''],
    ],
    columns=['name', 'group', 'metavar', 'default', 'type', 'help', 'action']
)

#  keywords only used for winding calculations
windingOnlyKeywords = allArgs[allArgs['group'] == 'Fiber roving parameters']['name'].tolist() + \
                      allArgs[allArgs['group'] == 'Optimization']['name'].tolist()
windingOnlyKeywords += ['failureMode']

#  keywords only used for metal calculations
metalOnlyKeywords = allArgs[allArgs['group'] == 'Fatigue parameters']['name'].tolist()


defaultDesign = OrderedDict(zip(allArgs['name'], allArgs['default']))

testPostprocessing = defaultDesign.copy()
testPostprocessing.update([
    ('initialAnglesAndShifts', [(7.862970189270743, 0), (90, 21.984637908159538)]),
    ('maxLayers', 2),
    ('nodeNumber', 1000),
    #('domeType', 'isotensoid'),
    ])

# design to make plots where the layers are visible in µWind
plotDesign = OrderedDict([
    ('tankname', 'plotDesign'),
    ('dcyl', defaultDesign['dcyl']/4),
    ('lcyl', defaultDesign['lcyl']/5),
    ('layerThk', defaultDesign['layerThk']*2),
    ('burstPressure', 42.),
    ('maxLayers', 3),
    ('domeType', 'isotensoid'),
    ('numberOfRovings', 4),
    ('polarOpeningRadius', 7),
    ])

defaultUnsymmetricDesign = defaultDesign.copy()
defaultUnsymmetricDesign.update([
    ('dome2Type', 'ellipse'), #defaultUnsymmetricDesign['domeType']),
    ('dome2Contour', defaultUnsymmetricDesign['dome2Contour']),
    ('dome2LengthByR', 1. #defaultUnsymmetricDesign['dome2LengthByR']
     ),
    ('domeType', 'ellipse'), #defaultUnsymmetricDesign['domeType']),
    ('domeLengthByR', 1. #defaultUnsymmetricDesign['dome2LengthByR']
     ),
    ])

# hymod design
# 12mm thickness in cylindrical section
hymodDesign = OrderedDict([
    ('tankname', 'hymodDesign'),
    ('burstPressure', 77.85),
    ('temperature',293),
    ('lcyl', 1000.),
    ('polarOpeningRadius', 23),
    ('dcyl', 300.),
    ('temperature', 293),
])



NGTBITDesign = OrderedDict([
    ('tankname', 'NGT-BIT-2022-03-04'),
    ('pressure', 70), # MPa
    ('burstPressure', 140.), # MPa
    ('valveReleaseFactor', 1.),
    ('temperature',293),
    # Geometry
    ('polarOpeningRadius', 23),
    ('dcyl', 422.),
    ('lcyl', 500.),
    # design philosophy
    ('safetyFactor', 2.0),
    ('failureMode', 'fibreFailure'),
    # material
    ('materialName', 'CFRP_T700SC_LY556'),
    # fibre roving parameter
    # single ply thickness with 62% FVG
    ('layerThkHoop', 0.089605735), # thickness for 62% FVG
    ('layerThkHelical', 0.089605735), # thickness for 62% FVG
    # single ply thickness with 55% FVG
    #('layerThkHoop', 0.101010101), # thickness for 55% FVG
    #('layerThkHelical', 0.101010101), # thickness for 55% FVG
    # single ply thickness with 60% FVG
    #('layerThkHoop', 0.092592593), # thickness for 60% FVG
    #('layerThkHelical', 0.092592593), # thickness for 60% FVG
    ('rovingWidth', 8.00),
    ('numberOfRovings', 6), # number of spools usabale at INVENT
    ('tex', 800),
    ('fibreDensity', 1.8),
    # optimizer settings
    ('maxLayers', 3),
    ('verbose', False),
    ('temperature', 293),
    ])

NGTBIT_Invent = NGTBITDesign.copy()
NGTBIT_Invent.update([
    ('tankname', 'NGT-BIT-Invent'),
    ('dcyl', 206.205492 * 2),
    ('rovingWidthHoop', 13.1 / 4),
    ('rovingWidthHelical', 12.5 / 4),
    ('layerThkHoop', 0.226),
    ('layerThkHelical', 0.236),
    ('numberOfRovings', 4),
    ('domeContour', getReducedDomePoints(os.path.join(programDir, 'data', 'Dome_contour_NGT-BIT-measured_modPO.txt'), 4)),
])

NGTBIT_Invent_ReorderLay = NGTBIT_Invent.copy()
NGTBIT_Invent_ReorderLay.update([
    ('initialAnglesAndShifts',
     [
(90, 15   ),(90, 13.5 ),(8.188, 0 ),(8.188, 0 ),(90, 12   ),(90, 10.5 ),(8.1, 0),(8.1, 0),(90, 9    ),
(90, 7.5  ),(8., 0),(8., 0),(90, 6    ),(90, 4.5  ),(8., 0),(13.491, 0),(90, 3    ),(90, 1.5  ),(14.388, 0),
(17.427, 0),(90, 0    ),(90, -1.5 ),(17.827, 0),(18.846, 0),(90, -3   ),(90, -4.5 ),(22.75, 0 ),(24.432, 0),
(90, -6   ),(90, -7.5 ),(24.926, 0),(29.079, 0),(30.886, 0),(90, -9   ),(90, -10.5),(90, -12  ),(90, -13.5),
(90, -15  ),
     ]
     ),
    ('maxlayers', 38),
    ])


NGTBITDesignNewThk = NGTBITDesign.copy()  # use new thickness for kuempers material and winding at FVT
NGTBITDesignNewThk.pop('burstPressure')
NGTBITDesignNewThk.update([
    ('pressure', 70), # MPa
    ('nodeNumber', 2000),
    ('tankname', 'NGT-BIT-2022-07_new_thk'),
    ('dcyl', 400.), # due to shrinkage
    #('materialName', 'kuempers_k-preg-002-012-65-00'),
    ('layerThkHoop', 0.191), # thickness for 61% FVG
    ('layerThkHelical', 0.191), # thickness for 61% FVG
    ('rovingWidthHoop', 4.00),
    ('numberOfRovings', 1), # number of used spools at FVT
    ('tex', 830),
    ('fibreDensity', 1.78),
    ('relRadiusHoopLayerEnd', 0.993),
    ('domeContour', getReducedDomePoints(os.path.join(programDir, 'data', 'Dome_contour_NGT-BIT-shrinkage.txt'), 4)),
    ('verbose', False),
    ])

NGTBITDesignNewThkCustomV2 = NGTBITDesignNewThk.copy()
NGTBITDesignNewThkCustomV2.update([
    ('initialAnglesAndShifts',
        [[7.12871052,0  ],[90,13.5       ],[8.5507069,0   ],[90,12.88636364],[90,12.27272727],[9.32314508,0  ],
        [90,11.65909091],[9.92738099,0  ],[90,11.04545455],[10.88676553,0 ],[11.56075346,0 ],[90,10.43181818],
        [12.46307046,0 ],[90,9.818181818],[13.60741528,0 ],[90,9.204545455],[13.73034838,0 ],[90,8.590909091],
        [13.92459572,0 ],[90,7.977272727],[14.80151089,0 ],[90,7.363636364],[14.832526,0   ],[90,6.75       ],
        [17.20627466,0 ],[90,6.136363636],[17.35186339,0 ],[90,5.522727273],[90,4.909090909],[17.54000139,0 ],
        [90,4.295454545],[21.45077766,0 ],[90,3.681818182],[90,3.068181818],[22.50403636,0 ],[90,2.454545455],
        [90,1.840909091],[23.34315396,0 ],[26.8693583,0  ],[90,1.227272727],[27.56435185,0 ],[90,0.613636364],
        [30.56698498,0 ],[90,0          ],[32.03011118,0 ],[32.67851261,0 ],]
     ),
    ('maxLayers', 46)
])

NGTBITDesignNewThkCustomV3 = NGTBITDesignNewThkCustomV2.copy()
NGTBITDesignNewThkCustomV3.update([
    ('initialAnglesAndShifts',
        [[7.12871052,0 ],[90,13.5       ],[7,0           ],[90,12.88636364],[90,12.27272727],[7.3,0         ],
        [90,11.65909091],[6.92738099,0  ],[90,11.04545455],[9.88676553,0  ],[11.56075346,0 ],[90,10.43181818],
        [12.46307046,0 ],[90,9.818181818],[13.60741528,0 ],[90,9.204545455],[13.73034838,0 ],[90,8.590909091],
        [13.92459572,0 ],[90,7.977272727],[14.80151089,0 ],[90,7.363636364],[15.3,0        ],[90,6.75       ],
        [16.20627466,0 ],[90,6.136363636],[17.35186339,0 ],[90,5.522727273],[90,4.909090909],[17.54000139,0 ],
        [90,4.295454545],[21.45077766,0 ],[90,3.681818182],[90,3.068181818],[22.50403636,0 ],[90,2.454545455],
        [90,1.840909091],[23.34315396,0 ],[26.8693583,0  ],[90,1.227272727],[27.56435185,0 ],[90,0.613636364],
        [30.56698498,0 ],[90,0          ],[32.03011118,0 ],[32.67851261,0 ],]
     ),
])

NGTBITDesign_old = OrderedDict([
    ('tankname', 'NGT-BIT-2020-09-16'),
    ('pressure', 70),
    ('temperature',293),
    ('valveReleaseFactor', 1.),
    # Geometry
    ('nodeNumber', 1000),
    ('polarOpeningRadius', 23),
    ('dcyl', 400.),
    ('lcyl', 500.),

    # design philosophy
    ('safetyFactor', 2.0),
    ('failureMode', 'fibreFailure'),
    # material
    ('materialName', 'CFRP_T700SC_LY556'),
    # fibre roving parameter
    ('layerThkHoop', 0.125),
    ('layerThkHelical', 0.129),
    ('rovingWidthHoop', 3.175),
    ('numberOfRovings', 4), # number of spools usabale at INVENT
    ('tex', 446),
    ('fibreDensity', 1.78),
    # optimizer settings
    ('maxLayers', 200)
    ])

NGTBITDesign_small = OrderedDict([
    ('tankname', 'NGT-BIT-small'),
    ('temperature',293),
    ('pressure', 10),
    # Geometry
    ('polarOpeningRadius', 23),
    ('dcyl', 400.),
    ('lcyl', 290.),
    # design philosophy
    ('safetyFactor', 2.0),
    ('failureMode', 'fibreFailure'),
    # material
    ('materialName', 'CFRP_T700SC_LY556'),
    # fibre roving parameter
    ('layerThkHoop', 0.125),
    ('layerThkHelical', 0.129),
    ('rovingWidthHoop', 3.175),
    ('numberOfRovings', 12),
    ('tex', 800),
    ('fibreDensity', 1.78),
    # optimizer settings
    ('maxLayers', 200)
    ])

vphDesign1 = OrderedDict([
    ('tankname', 'vph_design1_iff_sf2.25'),
    ('lcyl', 3218.8),
    ('dcyl', 1200.*2),
    ('safetyFactor', 2.25),
    ('pressure', .2),  # [MPa]
    ('polarOpeningRadius', 120),
    ('failureMode', 'interFibreFailure'),
    ('domeType', 'circle'),  # [isotensoid, circle], if None isotensoid is used
    ('linerThickness', 0.5),
    ('insulationThickness', 127),
    ('fairingThickness', 0.5),
])

vphDesign1_isotensoid = vphDesign1.copy()
vphDesign1_isotensoid.update([
    ('lcyl', vphDesign1['lcyl'] + 546.66423),
    ('domeType', 'isotensoid'),])

vph_hoopTest = vphDesign1_isotensoid.copy()
vph_hoopTest.pop('lcyl')
vph_hoopTest.pop('safetyFactor')
vph_hoopTest.update([
    ('dcyl', 3790.0), ('lcyl', 824.325), ('pressure', 0.478),
    ('verbosePlot', True),
    ('numberOfRovings', 30),
    ('initialAnglesAndShifts',
     [(4.202, 0   ),(90, 34.254 ),(10.248, 0  ),(90, 42.627 ),(90, 23.136 ),(12.988, 0  ),(90, 39.755 ),
      (6.343, 0   ),(90, 42.627 ),(90, 337.686),(90, 48.631 ),(90, 83.767 ),(10.511, 0  ),(90, 48.631 ),
      #(90, 83.767 ),(90, 48.631 ),(90, 396.533),(90, 48.631 ),(90, 48.631 ),(90, 83.767 ),(90, 48.631 ),
      #(6.382, 0   ),(90, 48.631 ),(90, 48.631 ),(90, 83.767 ),(90, 83.767 ),(90, 48.631 ),(90, 48.631 ),
      #(90, 48.631 ),(90, 83.767 ),(90, 83.767 ),(90, 48.631 ),(90, 49.299 ),(90, 11.789 ),(90, 11.789 ),
      #(90, 11.789 ),(14.631, 0  ),(90, 48.631 ),(90, 48.631 ),(90, 2.568  ),
      #(90, 11.789 ),(90, 11.789 ),(90, 11.789 ),(90, 11.789 ),(90, 11.789 ),(90, 11.789 ),(90, 11.789 ),
      #(90, 11.789 ),(90, 11.789 ),(7.854, 0   ),(90, 11.789 ),(90, 11.789 ),(90, 11.789 ),(90, 11.789 ),
      ]     ),
    #('maxLayers', 10)
])

vph_helicalTest = vphDesign1_isotensoid.copy()
vph_helicalTest.pop('lcyl')
vph_helicalTest.pop('safetyFactor')
vph_helicalTest.update([
    ('dcyl', 2620.0), ('lcyl', 3257.97), ('pressure', 0.874  ),
    ('verbosePlot', True),
    ('numberOfRovings', 12),
])

kautextDesign = OrderedDict([
                             # General
                             ('tankname', 'Kautext'),
                             #('nodeNumber', 500),  # might not exactly be matched due to approximations
                             ('verbose', False),

                             # Optimization
                             ('maxLayers', 100),

                             # Geometry
                             #('domeType', pychain.winding.DOME_TYPES.ISOTENSOID),  # CIRCLE; ISOTENSOID
                             #('domeContour', (None, None)),  # (x,r)
                             ('polarOpeningRadius', 4.572604469),  # mm
                             ('dcyl', 260.),  # mm
                             ('lcyl', 588.), #mm
                             #('lcylByR', 2.5),

                             # Design
                             ('safetyFactor', 2.0),
                             ('pressure', 70.),  # [MPa]
                             ('failureMode', 'fibreFailure'),

                             # Material
                             ('materialName', 'CFRP_T700SC_LY556'),

                             # Fiber roving parameter
                             ('layerThkHoop', 0.125),
                             ('layerThkHelical', 0.129),
                             ('rovingWidthHoop', 3.175),
                             ('numberOfRovings', 12),
                             # bandWidth = rovingWidthHoop * numberOfRovings
                             ('tex', 800),  # g / km
                             ('fibreDensity', 1.78),  # g / cm^3
                             ])

ttDesignLh2 = OrderedDict([
    ('tankname', 'tt_lh2'),
    ('polarOpeningRadius', 40),  # mm
    ('dcyl', 223.862*2),  # mm
    ('lcyl', 559.6572), #mm
    ('safetyFactor', 1.55),
    ('pressure', 0.25),  # [MPa]
    ('domeType', 'isotensoid'),
    ('failureMode', 'interFibreFailure'),
    ('useHydrostaticPressure', True),
])

ttDesignCh2 = ttDesignLh2.copy()
ttDesignCh2.update([
    ('tankname', 'tt_ch2'),
    ('dcyl', 269.66362*2),  # mm
    ('lcyl', 674.15906),  # mm
    ('pressure', 70.),  # [MPa]
    ('maxLayers', 200),
    ])

atheat = OrderedDict([
    # Medium: Helium
    # rocket d=438
    # rocket skin thk approx 5mm
    ('tankname', 'atheat_He'),
    ('polarOpeningRadius', 15),  # mm
    ('dcyl', 400),  # mm
    #('lcyl', 75),  # mm
    ('safetyFactor', 2.),
    ('pressure', 60),  # [MPa]
    ('temperature',293),
    ('domeType', 'isotensoid'),
    ('failureMode', 'fibreFailure'),
    ('useHydrostaticPressure', False),
    ('relRadiusHoopLayerEnd', 0.98),
    ('linerThickness', 3),
    ('volume', 0.037),
    ('temperature', 293),
])

atheat2 = atheat.copy()
atheat2.update([
    ('tankname', 'atheat_He_fvt_geo'),
    ('polarOpeningRadius', NGTBITDesign['polarOpeningRadius']),
    ('domeContour', getReducedDomePoints(os.path.join(programDir, 'data', 'Dome_contour_NGT-BIT-shrinkage.txt'), 4)),
    ('domeType', 'generic'),
    ('lcyl', 77.75+11.55),  # mm
    ('dcyl', 400),  # mm
    ('pressure', 60),
])

atheat3 = atheat2.copy()
atheat3.pop('domeContour')
atheat3.update([
    ('tankname', 'atheat_He'),
    ('domeType', 'isotensoid'),
    ('dcyl', 370),  # mm
])

atheat4 = atheat3.copy()
atheat4.update([
    ('dcyl', 356),  # mm
    ('rovingWidthHoop', 3),
    ('linerThickness', 3),
    ('domeType', 'torispherical'),
    ('maxLayers', 4),
])

atheatAlu = atheat.copy()
atheatAlu.update([
    ('windingOrMetal', 'metal'),
    ('materialName', 'alu2219'),
])

tk_cgh2 = OrderedDict([
    ('tankname', 'tkms_cgh2'),
    ('polarOpeningRadius', 50),  # mm
    ('dcyl', 590),  # mm d_a - 2*t_estimate
    ('lcyl', 4500),  # mm - just an estimate for now
    ('safetyFactor', 1.5),
    ('pressure', 70),  # [MPa]
    ('temperature',293),
    ('domeType', 'isotensoid'),
    ('failureMode', 'fibreFailure'),
    ('useHydrostaticPressure', True),
    ('verbose', False),
])

conicalTankDesign = OrderedDict([
    ('tankname', 'conicalTankDesign'),
    ('volume', 20),  # m^3
    ('dcyl', 3000),  # mm
    ('polarOpeningRadius', 100),  # mm
    ('alpha', 0.831),
    ('beta', 2.453),
    ('gamma', 0.796),
    ('safetyFactor', 2),
    ('domeType', 'conicalTorispherical'),
    ('dome2Type', 'isotensoid'),
    ('pressure', 0.172),  # pressure in MPa (bar / 10.)
    ('failureMode', 'interFibreFailure'),
    ('tankLocation', 'fuselage'),
    ('useHydrostaticPressure', True),
    ('numberOfRovings', 12),
    ('minPressure', 0.12),
    ('verbosePlot', True),
    ('nodeNumber', 1000),
    ('targetFuncWeights', [1.,.25,2.,.1, 0, 0])
])

hytazer = OrderedDict([
    ('tankname', 'hytazer_front_defined'),
    ('volume', 23.252),  # m^3
    ('dcyl', 2678),  # mm
    ('polarOpeningRadius', 50),  # mm
    ('alpha', 0.893),
    ('beta', 2.541),
    ('gamma', 0.67),
    ('safetyFactor', 1.33),
    ('domeType', 'isotensoid'),
    ('dome2Type', 'torispherical'),
    ('pressure', 0.2),  # [MPa]
    ('failureMode', 'interFiberFailure'),
    ('tankLocation', 'fuselage'),
    ('useHydrostaticPressure', True),
    ('numberOfRovings', 12),
    ('minPressure', 0.11),
    ('verbosePlot', True),
    ('nodeNumber', 1000),
])


hytazerSMR1 = OrderedDict([ # short/medium range single aisle aircraft, tank #1
    ('tankname', 'hytazer_smr_ff_10bar'),
    ('polarOpeningRadius', 100),
    ('dcyl', 2 * (1716 + defaultDesign['linerThickness'])),  # mm
    ('pressure', .2),  # [MPa]
    ('domeType', 'isotensoid'),
    ('useHydrostaticPressure', True),
    ('volume', 23.252),
    ('failureMode', 'interFibreFailure'),
    ('safetyFactor', 1.33),
    ('nodeNumber', 1000),
    ('materialName', 'CFRP_T700SC_LY556'),
    ('valveReleaseFactor', 1.1),
    ('verbosePlot', True),
    ('numberOfRovings', 12),
    ('targetFuncWeights', [1.,.2,.0,.0,0.,0.]),
])
hytazerSMR1['tankname'] = f'hytazer_smr_{"ff" if hytazerSMR1["failureMode"] == "fibreFailure" else "iff"}_' \
                          f'{hytazerSMR1["pressure"]*10}bar'


hytazerSMR2 = hytazerSMR1.copy()
hytazerSMR2.update([
    ('volume', 23.252),
    ('dcyl', 1431 * 2 + 2 * defaultDesign['linerThickness']),  # mm
    ('lcyl', 150),  # mm
    ('domeType', 'conicalIsotensoid'), # alternative: conicalTorispherical
    # TODO: beta etc.
])

hytazerD400 = OrderedDict([
    ('tankname', 'hytazer_small'),
    ('polarOpeningRadius', NGTBITDesign['polarOpeningRadius']),
    ('dcyl', 400),  # mm
    ('lcyl', 500),  # mm
    ('safetyFactor', 2),
    ('pressure', 5),  # [MPa]
    ('domeContour', getReducedDomePoints(os.path.join(programDir, 'data', 'Dome_contour_NGT-BIT-shrinkage.txt'), 4)),
    ('domeType', 'generic'),
    ('failureMode', 'fibreFailure'),
    ('useHydrostaticPressure', False),
    ('relRadiusHoopLayerEnd', 0.98),
    ('numberOfRovings', 2),
    ('nodeNumber', 500),
])

dLightBase = OrderedDict([
    ('polarOpeningRadius', 50),
    ('dcyl', 1820 - 2 * (2 + 50 + 50)),  # mm, 1820 is fuselage outer d
    ('safetyFactor', 2),
    ('valveReleaseFactor', 1.1),
    ('pressure', 70),  # [MPa]
    ('domeType', 'isotensoid'),
    ('failureMode', 'fibreFailure'),
    ('useHydrostaticPressure', False),
    ('relRadiusHoopLayerEnd', 0.98),
    ('nodeNumber', 500),
    ('maxLayers', 500),
    ('temperature', 293),
    ('linerThickness', 3),
    ('numberOfRovings', 4),
    ('linerThickness', 3),
])


dLightConventional = dLightBase.copy()
dLightConventional.update([
    ('tankname', 'dLight_conventional'),
    ('volume', 3 * 2/3),  # m**3,  use 2/3 of required volume for front tank to utilize full diameter
])
dLight3tanks = dLightBase.copy()
dLight3tanks.update([
    ('tankname', 'dLight_3tanks'),
    ('dcyl', 796-100),  # three cylinders inside
    ('volume', 3.775/3),
])

dLight7tanks = dLightBase.copy()
dLight7tanks.update([
    ('tankname', 'dLight_7tanks'),
    ('dcyl', 572-50),  # seven cylinders inside
    ('volume', 3.775/7),
])

dLight7tanks_600bar = dLightBase.copy()
dLight7tanks_600bar.update([
    ('tankname', 'dLight_7tanks_600bar'),
    ('dcyl', 572-50),  # seven cylinders inside
    ('h2Mass', 150/7),
    ('pressure', 60),  # [MPa]
])

dLight7tanks_700bar_T1000G = dLightBase.copy()
dLight7tanks_700bar_T1000G.update([
    ('tankname', 'dLight_7tanks_700bar_T1000G'),
    ('materialName', 'CFRP_T1000G_LY556'),
    ('dcyl', 572-50),  # seven cylinders inside
    ('h2Mass', 150/7),  # storageMass
    ('pressure', 70),  # [MPa]
    ('tex', 485),
    ('fibreDensity', 1.80),
    ('maxFill', 0.95),
    ('nodeNumber', 1000),
])

shipping = OrderedDict([
    ('tankname', 'shipping'),
    ('polarOpeningRadius', 200),  # mm
    ('dcyl', 5000),  # mm d_a - 2*t_estimate
    ('lcyl', 50000),  # mm - just an estimate for now
    ('safetyFactor', 2),
    ('pressure', 1),  # [MPa]
    ('temperature',293),
    ('domeType', 'isotensoid'),
    ('failureMode', 'fibreFailure'),
    ('useHydrostaticPressure', False),
    ('verbosePlot', True),
    ('tex', defaultDesign['tex']*12),
    ('rovingWidth', defaultDesign['rovingWidth']*12),
])


if __name__ == '__main__':
    print("',\n'".join(defaultDesign.keys()))<|MERGE_RESOLUTION|>--- conflicted
+++ resolved
@@ -25,11 +25,7 @@
         ['maxLayers', 'Optimization', 'layers', 100, int, 'Maximum number of layers to be added', ''],
         ['relRadiusHoopLayerEnd', 'Optimization', '', 0.95, float,
          'relative radius (to cyl radius) where hoop layers end [-]', ''],
-<<<<<<< HEAD
-        ['targetFuncWeights', 'Optimization', 'tfWeights', [1.,.2,.0,.0,0.,0.], list,
-=======
         ['targetFuncWeights', 'Optimization', 'tfWeights', [1.,.2,1.,0, .25, 0.1], list,
->>>>>>> 78193969
          'Weights to the target function constituents: maxPuck, maxCritPuck, sumPuck, layerMass', ''],
         # Geometry
         ['dcyl', 'Geometry', 'd_cyl', 400, float,
