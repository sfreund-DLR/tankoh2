"""methods for liners and domes"""

import numpy as np


from tankoh2 import pychain
from tankoh2 import log
from tankoh2.service.exception import Tankoh2Error
from tankoh2.design.winding.windingutils import copyAsJson, updateName


# #########################################################################################
# Create Liner
# #########################################################################################

def getReducedDomePoints(contourFilename, spacing, contourOutFilename=None):
    # load contour from file
    Data = np.loadtxt(contourFilename)
    if 1:
        contourPoints = np.abs(Data)
        contourPoints[:, 0] -= contourPoints[0, 0]
        # reduce points
        redContourPoints = contourPoints[::spacing, :]
        if not np.allclose(redContourPoints[-1, :], contourPoints[-1, :]):
            redContourPoints = np.append(redContourPoints, [contourPoints[-1, :]], axis=0)
        if contourOutFilename:
            np.savetxt(contourOutFilename, redContourPoints, delimiter=',')
        Xvec, rVec = redContourPoints[:, 0], redContourPoints[:, 1]

    else:
        Xvec = abs(Data[:, 0])
        Xvec = Xvec - Xvec[0]
        rVec = abs(Data[:, 1])

        # reduce data points
        log.info(len(Xvec) - 1)
        index = np.linspace(0, dpoints * int((len(Xvec) / dpoints)), int((len(Xvec) / dpoints)) + 1, dtype=np.int16)

        arr = [len(Xvec) - 1]
        index = np.append(index, arr)

        Xvec = Xvec[index]
        rVec = rVec[index]

        # save liner contour for loading in mikroWind
        with open(fileNameReducedDomeContour, "w") as contour:
            for i in range(len(Xvec)):
                contour.write(str(Xvec[i]) + ',' + str(rVec[i]) + '\n')
    return Xvec, rVec

def domeContourLength(dome):
    """Returns the contour length of a dome"""
    contourCoords = np.array([dome.getXCoords(), dome.getRCoords()]).T
    contourDiffs = contourCoords[1:,:] - contourCoords[:-1]
    contourLength = np.sum(np.linalg.norm(contourDiffs, axis=1))
    return contourLength

<<<<<<< HEAD
def getDome(cylinderRadius, polarOpening, domeType = None, x=None, r=None):
=======
def getDome(cylinderRadius, polarOpening, domeType = None, x=None, r=None, lDomeHalfAxis = None,
            rSmall = None, lCone = None, lRad = None, xApex = None, yApex = None):
>>>>>>> 0e0751e3
    """creates a µWind dome

    :param cylinderRadius: radius of the cylinder
    :param polarOpening: polar opening radius
    :param domeType: pychain.winding.DOME_TYPES.ISOTENSOID or pychain.winding.DOME_TYPES.CIRCLE
    :param x: x-coordinates of a custom dome contour
    :param r: radius-coordinates of a custom dome contour. r[0] starts at cylinderRadius
    """
    validDomeTypes = ['isotensoid', 'circle',
                      'ellipse', # allowed by own implementation in tankoh2.geometry.contour
                      'conical',
                      ]
    if domeType is None:
        domeType = pychain.winding.DOME_TYPES.ISOTENSOID
    elif isinstance(domeType, str):
        domeType = domeType.lower()
        if domeType == 'isotensoid':
            domeType = pychain.winding.DOME_TYPES.ISOTENSOID
        elif domeType == 'circle':
            domeType = pychain.winding.DOME_TYPES.CIRCLE
        elif domeType in validDomeTypes:
            if x is None or r is None:
                raise Tankoh2Error(f'For dome type "{domeType}", the contour coordinates x, r must be given.')
            domeType = pychain.winding.DOME_TYPES.CIRCLE
        else:
            raise Tankoh2Error(f'wrong dome type "{domeType}". Valid dome types: {validDomeTypes}')
    # build  dome
    dome = pychain.winding.Dome()
    try:
        dome.buildDome(cylinderRadius, polarOpening, domeType)
    except IndexError as e:
        log.error(f'Got an error creating the dome with these parameters: '
                  f'{(cylinderRadius, polarOpening, domeType)}')
        raise

    if x is not None and r is not None:
        if not np.allclose(r[0], cylinderRadius):
            raise Tankoh2Error('cylinderRadius and r-vector do not fit')
        if not np.allclose(r[-1], polarOpening):
            print(r[-1], polarOpening)
            raise Tankoh2Error('polarOpening and r-vector do not fit')
        if len(r) != len(x):
            raise Tankoh2Error(f'x and r-vector do not have the same size. len(r): len(x): {len(r), len(x)}')
        dome.setPoints(x, r)
    return dome

def getLiner(dome, length, linerFilename=None, linerName=None, dome2 = None, nodeNumber = 500):
    """Creates a liner
    :param dome: dome instance
    :param length: zylindrical length of liner
    :param linerFilename: if given, the liner is saved to this file for visualization in µChainWind
    :param linerName: name of the liner written to the file
    :param dome2: dome of type pychain.winding.Dome
    :param nodeNumber: number of nodes of full contour. Might not exactly be matched due to approximations
    :return: liner of type pychain.winding.Liner
    """
        
    # create a symmetric liner with dome information and cylinder length
    liner = pychain.winding.Liner()

    # spline for winding calculation is left on default of 1.0
    if dome2:
        contourLength = length + domeContourLength(dome) + domeContourLength(dome2)
    else:
        contourLength = length / 2 + domeContourLength(dome)  # use half model (one dome, half cylinder)
        nodeNumber //= 2
    deltaLengthSpline = contourLength / nodeNumber

    if dome2 is not None:
        log.info("Create unsymmetric vessel")
        liner.buildFromDomes(dome, dome2, length, deltaLengthSpline)
    else:
        log.info("Create symmetric vessel")
        liner.buildFromDome(dome, length, deltaLengthSpline)

    polarOpeningRadius = dome.polarOpening
    for fitting in [liner.getFitting(True), liner.getFitting(False)]:
        fitting.r0 = polarOpeningRadius / 4
        fitting.r1 = polarOpeningRadius
        fitting.rD = 2 * polarOpeningRadius

    if linerFilename and linerName:
        liner.saveToFile(linerFilename)
        updateName(linerFilename, linerName, ['liner'])
        copyAsJson(linerFilename, 'liner')
        liner.loadFromFile(linerFilename)

    return liner<|MERGE_RESOLUTION|>--- conflicted
+++ resolved
@@ -55,12 +55,7 @@
     contourLength = np.sum(np.linalg.norm(contourDiffs, axis=1))
     return contourLength
 
-<<<<<<< HEAD
 def getDome(cylinderRadius, polarOpening, domeType = None, x=None, r=None):
-=======
-def getDome(cylinderRadius, polarOpening, domeType = None, x=None, r=None, lDomeHalfAxis = None,
-            rSmall = None, lCone = None, lRad = None, xApex = None, yApex = None):
->>>>>>> 0e0751e3
     """creates a µWind dome
 
     :param cylinderRadius: radius of the cylinder
@@ -100,7 +95,6 @@
         if not np.allclose(r[0], cylinderRadius):
             raise Tankoh2Error('cylinderRadius and r-vector do not fit')
         if not np.allclose(r[-1], polarOpening):
-            print(r[-1], polarOpening)
             raise Tankoh2Error('polarOpening and r-vector do not fit')
         if len(r) != len(x):
             raise Tankoh2Error(f'x and r-vector do not have the same size. len(r): len(x): {len(r), len(x)}')
@@ -127,7 +121,7 @@
     else:
         contourLength = length / 2 + domeContourLength(dome)  # use half model (one dome, half cylinder)
         nodeNumber //= 2
-    deltaLengthSpline = contourLength / nodeNumber
+    deltaLengthSpline = contourLength / nodeNumber  # just use half side
 
     if dome2 is not None:
         log.info("Create unsymmetric vessel")
@@ -135,17 +129,14 @@
     else:
         log.info("Create symmetric vessel")
         liner.buildFromDome(dome, length, deltaLengthSpline)
-
-    polarOpeningRadius = dome.polarOpening
-    for fitting in [liner.getFitting(True), liner.getFitting(False)]:
-        fitting.r0 = polarOpeningRadius / 4
-        fitting.r1 = polarOpeningRadius
-        fitting.rD = 2 * polarOpeningRadius
-
-    if linerFilename and linerName:
+    
+    if linerFilename:
         liner.saveToFile(linerFilename)
         updateName(linerFilename, linerName, ['liner'])
-        copyAsJson(linerFilename, 'liner')
+        copyAsJson(linerFilename, 'liner')      
         liner.loadFromFile(linerFilename)
+        
+    return liner
 
-    return liner+    
+    