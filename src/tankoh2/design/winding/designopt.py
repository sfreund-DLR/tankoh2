import os

import numpy as np

from tankoh2 import log
from tankoh2.design.winding.material import getComposite
from tankoh2.design.winding.optimize import optimizeAngle, minimizeUtilization
from tankoh2.design.winding.solver import getMaxPuckByShift, getPuck, getCriticalElementIdx, \
    getLinearResults
from tankoh2.design.winding.winding import windHoopLayer, windLayer, getAngleAndPolarOpeningDiffByAngle, \
    getNegAngleAndPolarOpeningDiffByAngle
from tankoh2.design.winding.windingutils import getLayerThicknesses
from tankoh2.geometry.dome import AbstractDome, flipContour
from tankoh2.service.plot.generic import plotDataFrame, plotContour
from tankoh2.service.plot.muwind import plotStressEpsPuck, plotThicknesses
from tankoh2.service.utilities import getTimeString


maxHelicalAngle = 70

def printLayer(layerNumber, verbose = False, postfix = ''):
    sep = '\n' + '=' * 80
    log.info((sep if verbose else '') + f'\nLayer {layerNumber} {postfix}' + (sep if verbose else ''))


def resetVesselAnglesShifts(anglesShifts, vessel):
    for layerNumber, (angle, shift) in enumerate(anglesShifts):
        if abs(angle-90) < 1e-2:
            windHoopLayer(vessel,layerNumber, shift)
        else:
            windLayer(vessel, layerNumber, angle)


def checkThickness(vessel, angle, bounds):
    """when angle is close to fitting radius, sometimes the thickness of a layer is corrupt

    will be resolved by increasing the angle a litte
    """
    thicknesses = getLayerThicknesses(vessel)
    lastLayThick = thicknesses.loc[:, thicknesses.columns[-1]]
    if lastLayThick[::-1].idxmax() - lastLayThick.idxmax() > lastLayThick.shape[0] * 0.1:
        #adjust bounds
        bounds = [angle+0.1, bounds[1]]
        return False, bounds
    return True, bounds


def optimizeHelical(vessel, layerNumber, puckProperties, burstPressure,
                    polarOpeningRadius, dropIndicies, useFibreFailure, verbose):
    if verbose:
        log.info('Optimize helical layer')
    # get location of critical element
    minAngle, _, _ = optimizeAngle(vessel, polarOpeningRadius, layerNumber, (1., maxHelicalAngle), False,
                                   targetFunction=getAngleAndPolarOpeningDiffByAngle)
    bounds = [minAngle, maxHelicalAngle]

    layerOk = False
    while not layerOk:
        angle, funcVal, loopIt = minimizeUtilization(vessel, layerNumber, bounds, dropIndicies, useFibreFailure,
                                                     puckProperties, burstPressure, verbose=verbose)
        layerOk, bounds = checkThickness(vessel, angle, bounds)

    mandrel = vessel.getVesselLayer(layerNumber).getOuterMandrel1()
    newDesignIndex = np.argmin(np.abs(mandrel.getRArray() - vessel.getPolarOpeningR(layerNumber, True)))
    log.debug(f'anlge {angle}, puck value {funcVal}, loopIterations {loopIt}, '
              f'polar opening contour coord {newDesignIndex}')
    return angle, funcVal, loopIt, newDesignIndex


def optimizeHoop(vessel, layerNumber, puckProperties, burstPressure,
                 dropIndicies, useFibreFailure, maxHoopShift, verbose):
    if verbose:
        log.info('Optimize hoop layer')
    bounds = [0, maxHoopShift]
    shift, funcVal, loopIt = minimizeUtilization(vessel, layerNumber, bounds, dropIndicies, useFibreFailure,
                                                 puckProperties, burstPressure,
                                                 targetFunction=getMaxPuckByShift, verbose=verbose)

    mandrel = vessel.getVesselLayer(layerNumber).getOuterMandrel1()
    r, l = mandrel.getRArray(), mandrel.getLArray()
    cylLenIdx = len(r) - np.argmin(np.abs(r - r[0])[::-1]) # np.argmin from the back of the mandrels radii
    hoopLength = l[cylLenIdx] + shift
    newDesignIndex = np.argmin(np.abs(l - hoopLength))
    log.debug(f'hoop shift {shift}, puck value {funcVal}, loopIterations {loopIt}, '
              f'hoop end contour coord {newDesignIndex}')
    return shift, funcVal, loopIt, newDesignIndex


def _getHoopAndHelicalIndicies(mandrel, mandrel2, symmetricContour, liner, elementCount,
                               relRadiusHoopLayerEnd):
    """calculate borders and element regions for optimization

    :param mandrel: first µWind mandrel
    :param mandrel2: second µWind mandrel
    :param symmetricContour: Flag if the contour is symmetric
    :param liner: µWind liner
    :param elementCount: number of elements
    :param relRadiusHoopLayerEnd: relative radius (to cyl radius) where hoop layers end
    :return:
    """
    dome = liner.getDome1()
    rMax = mandrel.getRArray()[0]
    dropHoopIndexStart = int(np.argmax((-mandrel.getRArray()+rMax)>rMax*1e-4) * 0.7)
    dropHoopIndexEnd = np.argmin(np.abs(mandrel.getRArray() - rMax*relRadiusHoopLayerEnd))
    hoopOrHelicalIndex = np.argmin(np.abs(mandrel.getRArray() - dome.cylinderRadius*0.995))
    maxHoopShift = mandrel.getLArray()[dropHoopIndexEnd] - liner.cylinderLength/2
    dropHoopIndicies = list(range(0, dropHoopIndexStart)) + list(range(dropHoopIndexEnd, elementCount))
    dropHelicalIndicies = range(0, hoopOrHelicalIndex)
    return hoopOrHelicalIndex, maxHoopShift, dropHoopIndicies, dropHelicalIndicies


def designLayers(vessel, maxLayers, polarOpeningRadius, puckProperties, burstPressure, symmetricContour,
                 runDir, composite, compositeArgs, verbose, useFibreFailure, relRadiusHoopLayerEnd):
    """Perform design optimization layer by layer

    :param vessel: vessel instance of mywind
    :param maxLayers: maximum numbers of layers
    :param polarOpeningRadius: min polar opening where fitting is attached [mm]
    :param puckProperties: puckProperties instance of mywind
    :param burstPressure: burst pressure [MPa]
    :param symmetricContour: Flag if the contour is symmetric
    :param runDir: directory where to store results
    :param composite: composite instance of mywind
    :param compositeArgs: properties defining the composite:
        thicknesses, hoopLayerThickness, helixLayerThickenss, material,
        sectionAreaFibre, rovingWidth, numberOfRovings, tex, designFilename, tankname
    :param verbose: flag if verbose output is needed
    :param useFibreFailure: flag, use fibre failure or inter fibre failure
    :param relRadiusHoopLayerEnd: relative radius (to cyl radius) where hoop layers end
    :return: frpMass, volume, area, composite, iterations, anglesShifts

    Strategy:

    #. Start with helical layer:
        #. Maximize layer angle that still attaches to the fitting
        #. add layer with this angle
    #. Add hoop layer
    #. Iteratively perform the following
    #. Get puck fibre failures
    #. Check if puck reserve factors are satisfied - if yes end iteration
    #. Reduce relevant locations to
        #. 1 element at cylindrical section and
        #. every element between polar opening radii of 0 and of 70° angle layers
    #. identify critical element
    #. if critical element is in cylindrical section
        #. add hoop layer
        #. next iteration step
    #. if most loaded element is in dome area:
        #. Define Optimization bounds [minAngle, 70°] and puck result bounds
        #. Minimize puck fibre failue:
            #. Set angle
            #. Use analytical linear solver
            #. return max puck fibre failure
        #. Apply optimal angle to actual layer
        #. next iteration step
    """

    vessel.resetWindingSimulation()

    anglesShifts = []  # list of 2-tuple with angle and shift for each layer
    show = False
    save = True
    layerNumber = 0
    iterations = 0
    hoopOrHelicalFac = 1.
    liner = vessel.getLiner()

    x,r = liner.getMandrel1().getXArray(), liner.getMandrel1().getRArray()
    x,r = flipContour(x,r)
    if not symmetricContour:
<<<<<<< HEAD
        x = np.append(x, liner.getMandrel2().getXArray() + np.max(x))
        r = np.append(r, liner.getMandrel2().getRArray())
    plotContour(False,  os.path.join(runDir, f'contour.png'), x, r, 'Contour', '')
=======
        x = np.append(x, liner.getMandrel2().getXArray()[1:] + np.max(x))
        r = np.append(r, liner.getMandrel2().getRArray()[1:])
    plotContour(False,  os.path.join(runDir, f'contour.png'), x, r)
>>>>>>> 4661dc99
    elementCount = len(x)-1


    log.debug('Find minimal possible angle')

    #minAngle, _, _ = optimizeAngle(vessel, polarOpeningRadius, layerNumber, (1., maxHelicalAngle), False,
    #                               targetFunction=getAngleAndPolarOpeningDiffByAngle)
    windLayer(vessel, layerNumber, 60)
    minAngle = vessel.estimateCylinderAngle(layerNumber, polarOpeningRadius)
    mandrel = vessel.getVesselLayer(layerNumber).getOuterMandrel1()
    mandrel2 = vessel.getVesselLayer(layerNumber).getOuterMandrel2()

    indiciesAndShifts = _getHoopAndHelicalIndicies(mandrel, mandrel2, symmetricContour, liner,
                                                   elementCount, relRadiusHoopLayerEnd)
    hoopOrHelicalIndex, maxHoopShift, dropHoopIndicies, dropHelicalIndicies = indiciesAndShifts

    # introduce layer up to the fitting. Optimize required angle
    printLayer(layerNumber, verbose, '- initial helical layer')
    windLayer(vessel, layerNumber, minAngle)
    #angle, _, _ = optimizeAngle(vessel, polarOpeningRadius, layerNumber, (minAngle, maxHelicalAngle), False,
    #                            targetFunction=getNegAngleAndPolarOpeningDiffByAngle)
    anglesShifts.append((minAngle,0))
    layerNumber += 1

    # add hoop layer
    printLayer(layerNumber, verbose, '- initial hoop layer')
    resHoop = optimizeHoop(vessel, layerNumber, puckProperties, burstPressure,
                           dropHoopIndicies, useFibreFailure, maxHoopShift, verbose)
    shift, funcVal, loopIt, newDesignIndex = resHoop
    windHoopLayer(vessel, layerNumber, shift)
    anglesShifts.append((90, shift))

    indiciesAndShifts = _getHoopAndHelicalIndicies(mandrel, mandrel2, symmetricContour, liner, elementCount, relRadiusHoopLayerEnd)
    hoopOrHelicalIndex, maxHoopShift, dropHoopIndicies, dropHelicalIndicies = indiciesAndShifts

    # create other layers
    for layerNumber in range(layerNumber + 1, maxLayers):
        printLayer(layerNumber, verbose)
        puckFF, puckIFF = getPuck(vessel, puckProperties, None, burstPressure)
        puck = puckFF if useFibreFailure else puckIFF
        elemIdxmax, layermax = getCriticalElementIdx(puck)

        if puck.max().max() < 1:
            if verbose:
                log.info('End Iteration')
            # stop criterion reached
            columns = ['lay{}_{:04.1f}'.format(i, angle) for i, (angle, _) in enumerate(anglesShifts)]
            puck.columns = columns
            plotDataFrame(False, os.path.join(runDir, f'puck_{layerNumber}.png'), puck,
                          yLabel='puck fibre failure' if useFibreFailure else 'puck inter fibre failure')
            layerNumber -= 1
            break

        # add one layer
        composite = getComposite([a for a,_ in anglesShifts]+[90], [compositeArgs[2]]*(layerNumber+1), *compositeArgs[1:])
        log.debug(f'Layer {layerNumber}, already wound angles, shifts: {anglesShifts}')
        vessel.setComposite(composite)
        resetVesselAnglesShifts(anglesShifts, vessel)

        # check zone of highest puck values
        if useFibreFailure:
            # check for new hoop layer or pure helical layer
            optHoopRegion = anglesShifts[layermax][0] > 89
        else:
            optHoopRegion = elemIdxmax < hoopOrHelicalIndex
        if optHoopRegion:
            resHoop = optimizeHoop(vessel, layerNumber, puckProperties, burstPressure,
                                   dropHoopIndicies, useFibreFailure, maxHoopShift, verbose)
            resHelical = optimizeHelical(vessel, layerNumber, puckProperties, burstPressure,
                                         polarOpeningRadius, dropHoopIndicies, useFibreFailure, verbose)
            if resHoop[1] < resHelical[1] * hoopOrHelicalFac: #  puck result with helical layer must be hoopOrHelicalFac times better
                # add hoop layer
                shift, funcVal, loopIt, newDesignIndex = resHoop
                windHoopLayer(vessel, layerNumber, shift)
                anglesShifts.append((90, shift))
            else:
                angle, funcVal, loopIt, newDesignIndex = resHelical
                windLayer(vessel, layerNumber, angle)
                anglesShifts.append((angle, 0))
        else:
            angle, funcVal, loopIt, newDesignIndex = optimizeHelical(
                vessel, layerNumber, puckProperties, burstPressure, polarOpeningRadius, dropHelicalIndicies,
                useFibreFailure, verbose)

            anglesShifts.append((angle,0))
        iterations += loopIt
        columns = ['lay{}_{:04.1f}'.format(i, angle) for i, (angle,_) in enumerate(anglesShifts[:-1])]
        puck.columns=columns
        plotDataFrame(False, os.path.join(runDir, f'puck_{layerNumber}.png'), puck, None,
                      vlines=[elemIdxmax, hoopOrHelicalIndex, newDesignIndex], vlineColors=['red', 'black', 'green'],
                      yLabel='puck fibre failure' if useFibreFailure else 'puck inter fibre failure')
        vessel.saveToFile(os.path.join(runDir, 'backup.vessel'))  # save vessel
    else:
        log.warning('Reached max layers. You need to specify more initial layers')


    vessel.finishWinding()
    results = getLinearResults(vessel, puckProperties, layerNumber, burstPressure)
    if show or save:
        plotStressEpsPuck(show, os.path.join(runDir, f'sig_eps_puck_{layerNumber}.png') if save else '',
                          *results)
        thicknesses = getLayerThicknesses(vessel)
        columns = ['lay{}_{:04.1f}'.format(i, angle) for i, (angle,_) in enumerate(anglesShifts)]
        thicknesses.columns=columns
        plotThicknesses(show, os.path.join(runDir, f'thicknesses.png'), thicknesses)

    # get volume and surface area
    stats = vessel.calculateVesselStatistics()
    frpMass = stats.overallFRPMass  # in [kg]

    volume = liner.getVolume()  # [l]
    dome = liner.getDome1()
    areaDome = AbstractDome.getArea([dome.getXCoords(), dome.getRCoords()])
    area = 2 * np.pi * liner.cylinderRadius * liner.cylinderLength + 2 * areaDome  # [mm**2]
    area *= 1e-6  # [m**2]
    return frpMass, volume, area, composite, iterations, *(np.array(anglesShifts).T)<|MERGE_RESOLUTION|>--- conflicted
+++ resolved
@@ -168,15 +168,9 @@
     x,r = liner.getMandrel1().getXArray(), liner.getMandrel1().getRArray()
     x,r = flipContour(x,r)
     if not symmetricContour:
-<<<<<<< HEAD
-        x = np.append(x, liner.getMandrel2().getXArray() + np.max(x))
-        r = np.append(r, liner.getMandrel2().getRArray())
-    plotContour(False,  os.path.join(runDir, f'contour.png'), x, r, 'Contour', '')
-=======
         x = np.append(x, liner.getMandrel2().getXArray()[1:] + np.max(x))
         r = np.append(r, liner.getMandrel2().getRArray()[1:])
-    plotContour(False,  os.path.join(runDir, f'contour.png'), x, r)
->>>>>>> 4661dc99
+    plotContour(False,  os.path.join(runDir, f'contour.png'), x, r, 'Contour', '')
     elementCount = len(x)-1
 
 
