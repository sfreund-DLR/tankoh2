import os

import numpy as np
import logging
import pandas as pd
from collections import OrderedDict

from tankoh2 import log
from tankoh2.settings import doHoopOpt, maxHoopShiftMuWind, maxHelicalAngle
from tankoh2.design.winding.solver import getMaxPuckLocalPuckMassIndexByShift
from tankoh2.service.exception import Tankoh2Error
from tankoh2.service.utilities import indent
from tankoh2.design.winding.material import getComposite
from tankoh2.design.winding.optimize import optimizeAngle, minimizeUtilization
from tankoh2.design.winding.solver import getLinearResults, getMaxPuckLocalPuckMass, \
    getWeightedTargetFuncByShift, getWeightedTargetFuncByAngle, getPuckStrainDiff
from tankoh2.design.winding.winding import windHoopLayer, windLayer, getPolarOpeningDiffByAngleBandMid
from tankoh2.design.winding.windingutils import getLayerThicknesses, getLayerAngles,  getLinearResultsAsDataFrame, \
    getMostCriticalElementIdxPuck, checkAnglesAndShifts
from tankoh2.geometry.dome import AbstractDome, flipContour
from tankoh2.service.plot.generic import plotDataFrame, plotContour
from tankoh2.service.plot.muwind import plotStressEpsPuck, plotThicknesses, plotPuckAndTargetFunc


def printLayer(layerNumber, postfix = ''):
    sep = '\n' + '=' * 80
    verbose = log.level < logging.INFO
    log.info((sep if verbose else '') + f'\nLayer {layerNumber} {postfix}' + (sep if verbose else ''))


def getOptScalingFactors(targetFuncWeights, puck, strainDiff, optKwargs):
    r"""Adapt mass scaling since puck values are reduced over time and mass slightly increased.

    As result, the scaling between mass and puck must be adapted for each iteration to keep the proposed
    weights of targetFuncWeights.

    Perform the following operation:

    .. math::
        \lambda = \omega / \bar{y} \cdot y_{i, y_i \neq 0}

    Where :math:`\lambda` are the new scaling factors, :math:`\omega` are the initial weights and
    :math:`\bar{y}` is the vector of the target function constituents.

    :param targetFuncWeights: initial weights of the target functions constituents
    :param puck: puck values
    :param strainDiff: difference of the strains (top, bot) for each element
    :param optKwargs: list of arguments. See tankoh2.design.winding.optimize.minimizeUtilization for a description
    :return: vector to scale the optimization values
        (used in tankoh2.design.winding.solver._getMaxPuckLocalPuckMass) for the next iteration.
        - scale puckMax
        - scale puck at last critical index
        - scale to sum(puck)
        - scale mass

    """
    vessel, layerNumberTotal = optKwargs['vessel'], optKwargs['layerNumber']
    lastTargetFucValues = np.array(getMaxPuckLocalPuckMass(optKwargs, (puck, strainDiff), False)[:-2])
    lastLayersMass = np.sum([vessel.getVesselLayer(layerNumber).getVesselLayerPropertiesSolver().getWindingLayerResults().fiberMass
                             for layerNumber in range(layerNumberTotal)])
    meanLayerMass = lastLayersMass / layerNumberTotal
    lastTargetFucValues[3] = meanLayerMass
    omega = targetFuncWeights
    scaling = [y for weight, y in zip(targetFuncWeights, lastTargetFucValues) if weight > 1e-8][0]

    targetFuncScaling = omega / lastTargetFucValues * scaling
    return targetFuncScaling


def windAnglesAndShifts(anglesShifts, vessel, compositeArgs):
    layerNumber = len(anglesShifts)
    angles = [a for a, _ in anglesShifts]
    composite = getComposite(angles, *compositeArgs)
    log.debug(f'Layer {layerNumber}, already wound angles, shifts: {anglesShifts}')
    vessel.saveToFile('before_error.vessel')
    if len(anglesShifts) > 1:
        a = vessel.getVesselLayer(0).getVesselLayerElement(0, True).clairaultAngle
    vessel.setComposite(composite)
    for layerNumber, (angle, shifts) in enumerate(anglesShifts):
        if angle>88:
            windHoopLayer(vessel, layerNumber, *shifts)
    try:
        vessel.finishWinding()
    except (IndexError, RuntimeError):
        vessel.saveToFile('error.vessel')
        log.info(indent(anglesShifts))
        raise
    if len(anglesShifts) > 1:
        a = vessel.getVesselLayer(0).getVesselLayerElement(0, True).clairaultAngle
    return composite


def checkThickness(vessel, angle, bounds, symmetricContour):
    """When angle is close to fitting radius, sometimes the thickness of a layer is corrupt

    will be resolved by increasing the angle a little
    """
    thicknesses = getLayerThicknesses(vessel, symmetricContour)
    lastLayThick = thicknesses.loc[:, thicknesses.columns[-1]]
    if lastLayThick[::-1].idxmax() - lastLayThick.idxmax() > lastLayThick.shape[0] * 0.1:
        #adjust bounds
        bounds = [angle+0.1, bounds[1]]
        return False, bounds
    return True, bounds


def optimizeHelical(polarOpeningRadius, bandWidth, optKwArgs):
    """Optimize the angle of helical layers

    :param polarOpeningRadius: polar opening radius of tank
    :param bandWidth: width of the band
    :param optKwArgs: dict with optimization arguments. See tankoh2.design.winding.optimize.minimizeUtilization
         for a description
    :return:
    """
    log.debug('Optimize helical layer')
    # get location of critical element
    vessel, layerNumber = optKwArgs['vessel'], optKwArgs['layerNumber']
    symmetricContour = optKwArgs['symmetricContour']
    windLayer(vessel, layerNumber, maxHelicalAngle)
    minAngle, _, _ = optimizeAngle(vessel, polarOpeningRadius, layerNumber, bandWidth,
                                   targetFunction=getPolarOpeningDiffByAngleBandMid)
    bounds = [[minAngle, maxHelicalAngle]]

    for tryIterations in range(20):
        angle, funcVal, loopIt, tfPlotVals = minimizeUtilization(bounds,
                                                                 #getMaxPuckByAngle,
                                                                 getWeightedTargetFuncByAngle,
                                                                 optKwArgs, localOptimization='both')

        layerOk, bounds = checkThickness(vessel, angle, bounds, symmetricContour)
        if layerOk:
            break

    else:
        raise Tankoh2Error('Could not correct the thickness of the actual layer. Possibly the number of '
                           'nodes in respect to the tank radius and band width is not sufficient')

    # calculate border indices of the new layer
    layerPolarOpeningRadius1 = windLayer(vessel, layerNumber, angle)
    radii1 = vessel.getVesselLayer(layerNumber).getOuterMandrel1().getRArray()
    if symmetricContour:
        newDesignIndexes = [np.argmin(np.abs(radii1 - layerPolarOpeningRadius1))]
    else:
        elemCount1 = len(radii1) - 1
        layerPolarOpeningRadius2 = vessel.getPolarOpeningR(layerNumber, False)
        radii2 = vessel.getVesselLayer(layerNumber).getOuterMandrel2().getRArray()
        newDesignIndexes = [elemCount1 - np.argmin(np.abs(radii1 - layerPolarOpeningRadius1)),
                            elemCount1 + np.argmin(np.abs(radii2 - layerPolarOpeningRadius2))]
    log.debug(f'anlge {angle}, puck value {funcVal}, loopIterations {loopIt}, '
              f'polar opening contour coord index {newDesignIndexes}')

    return angle, funcVal, loopIt, newDesignIndexes, tfPlotVals


def distributeHoop(maxHoopShifts, anglesShifts, compositeArgs, optArgs):
    """Distributes all existing hoop layers with a linear hoop shift

    All existing 90 deg layers will be distributed linearly in the interval [-maxHoopShift, maxHoopShift].

    This is a alternative option in contrast to optimizeHoop()
    :param maxHoopShifts: maximum hoop shift allowed.
    :param anglesShifts: Existing angles and hoop shifts
    :param compositeArgs: composite properties as required by tankoh2.design.winding.material.getComposite()
    :param optArgs: args to the optimizer callback function.
    See tankoh2.design.optimize.minimizeUtilization() for a detailed description

    :return: tuple:
        - hoop shift,
        - funcVal,
        - loopIt,
        - newDesignIndexes,
        - tfPlotVals
    """
    vessel = optArgs['vessel']

    hoopLayerCount = len([angle for angle,s in anglesShifts if angle > 89])
    maxBound = np.min([maxHoopShifts, [maxHoopShiftMuWind] * len(maxHoopShifts)])
    minBound = -maxBound / 2
    if hoopLayerCount == 0:
        hoopShifts = [np.mean([minBound, maxBound])]
    else:
        hoopShifts = np.linspace(maxBound, minBound, hoopLayerCount + 1, endpoint=False)
    hoopShiftsIter = iter(hoopShifts)
    for (angle, _), index in zip(anglesShifts, range(len(anglesShifts))):
        if angle > 89:
            anglesShifts[index] = (angle, *next(hoopShiftsIter))
    windAnglesAndShifts(anglesShifts + [(90,*next(hoopShiftsIter))], vessel, compositeArgs)
    checkAnglesAndShifts(anglesShifts + [(90,*hoopShifts[-1])], vessel)
    results = getMaxPuckLocalPuckMassIndexByShift(hoopShifts[-1], optArgs)
    tfValue = np.sum(results[:-2])
    return hoopShifts[-1], tfValue, 1, [], None


def optimizeHoop(maxHoopShifts, optKwArgs):
    """
    :param maxHoopShifts: list with maximum hoop shift for mandrel1 and optionally mandrel2
    :param optKwArgs: dcit with optimization arguments. See tankoh2.design.winding.optimize.minimizeUtilization
         for a description
    :return: tuple:
        - hoop shift,
        - funcVal,
        - loopIt,
        - newDesignIndexes,
        - tfPlotVals
    """
    log.debug('Optimize hoop layer')
    bounds = [[0]*len(maxHoopShifts), min(maxHoopShifts, [maxHoopShiftMuWind]*len(maxHoopShifts))]

    vessel, layerNumber = optKwArgs['vessel'], optKwArgs['layerNumber']
    symmetricContour = optKwArgs['symmetricContour']
    windHoopLayer(vessel, layerNumber, 0, 0)

    shifts, funcVal, loopIt, tfPlotVals = minimizeUtilization(bounds,
                                                             #getMaxPuckByShift,
                                                             getWeightedTargetFuncByShift,
                                                             optKwArgs)

    # calculate border indices of the new layer
    mandrel1 = vessel.getVesselLayer(layerNumber).getOuterMandrel1()
    r1, l1 = mandrel1.getRArray(), mandrel1.getLArray()
    elemCount1 = mandrel1.numberOfNodes - 1
    cylLenIdx1 = mandrel1.numberOfNodes - np.argmin(np.abs(r1 - r1[0])[::-1]) # np.argmin from the back of the mandrels radii
    hoopLength1 = l1[cylLenIdx1] + shifts[0]
    if symmetricContour:
        newDesignIndexes = [np.argmin(np.abs(l1 - hoopLength1))]
    else:
        mandrel2 = vessel.getVesselLayer(layerNumber).getOuterMandrel1()
        r2, l2 = mandrel2.getRArray(), mandrel2.getLArray()
        cylLenIdx2 = mandrel2.numberOfNodes - np.argmin(np.abs(r2 - r2[0])[::-1])  # np.argmin from the back of the mandrels radii
        hoopLength2 = l2[cylLenIdx2] + shifts[-1]
        newDesignIndexes = [elemCount1 - np.argmin(np.abs(l1 - hoopLength1)),
                            elemCount1 + np.argmin(np.abs(l2 - hoopLength2))]
    log.debug(f'hoop shifts {shifts}, puck value {funcVal}, loopIterations {loopIt}, '
              f'hoop end contour coord index {newDesignIndexes}')

    return shifts, funcVal, loopIt, newDesignIndexes, tfPlotVals


def _getHoopAndHelicalIndices(vessel, symmetricContour, relRadiusHoopLayerEnd):
    """calculate borders and element regions for optimization

    :param vessel: µWind vessel instance
    :param symmetricContour: Flag if the contour is symmetric
    :param relRadiusHoopLayerEnd: relative radius (to cyl radius) where hoop layers end
    :return:
        - hoopStart: index where the hoop region starts (0 if symm contour, on mandrel1 of unsymm contour)
        - hoopEnd: index where the hoop region ends (mandrel1 if symm contour, on mandrel2 of unsymm contour)
        - maxHoopShifts: list with maximal length of hoop shifts into dome section for mandrel1 and
            optionally mandrel 2
        - useHoopIndices: list of element indicies that will be evaluated (stress, puck) in the hoop region
        - useHelicalIndices: list of element indicies that will be evaluated (stress, puck) in the dome region
    """
    liner = vessel.getLiner()
    mandrel1 = liner.getMandrel1()
    if symmetricContour:
        mandrels = [mandrel1]
    else:
        mandrels = [liner.getMandrel2() if not symmetricContour else None, mandrel1]

    useHoopIndices, useHelicalIndices = np.array([], dtype=np.int), np.array([], dtype=np.int)
    maxHoopShifts = []
    for mandrel in mandrels:
        r = mandrel.getRArray()
        rCyl = r[0]
        mandrelElementCount = mandrel.numberOfNodes - 1
        hoopHelicalBorderIndex = np.argmin(np.abs(r - rCyl*relRadiusHoopLayerEnd))
        maxHoopShifts.append(mandrel.getLArray()[hoopHelicalBorderIndex] - liner.cylinderLength/2)

        hoopIndexStart = int(np.argmax((-mandrel.getRArray()+rCyl)>rCyl*1e-4) * 0.7) # not all hoop elements must be evaluated
        hoopIndices = np.linspace(hoopIndexStart, hoopHelicalBorderIndex, hoopHelicalBorderIndex-hoopIndexStart+1, dtype=np.int)
        if mandrel is mandrel1:
            hoopIndices = np.append([0], hoopIndices)
        helicalIndices = np.linspace(hoopHelicalBorderIndex, mandrelElementCount, mandrelElementCount-hoopHelicalBorderIndex+1, dtype=np.int)
        if not symmetricContour and mandrel is mandrel1:
            # shift existing indices and include by mandrel 1 indices
            useHoopIndices += mandrelElementCount
            useHelicalIndices += mandrelElementCount
            # twist indices
            hoopIndices = mandrelElementCount - hoopIndices[::-1]
            helicalIndices = mandrelElementCount - helicalIndices[::-1]

        useHoopIndices = np.append(hoopIndices, useHoopIndices)
        useHelicalIndices = np.append(helicalIndices, useHelicalIndices)

    hoopBounds = [np.min(useHoopIndices), np.max(useHoopIndices)]
    maxHoopShifts
    return *hoopBounds, maxHoopShifts, useHoopIndices, useHelicalIndices


def designLayers(vessel, maxLayers, polarOpeningRadius, bandWidth, puckProperties, burstPressure, symmetricContour,
                 runDir, compositeArgs, verbosePlot,
                 useFibreFailure, relRadiusHoopLayerEnd, initialAnglesAndShifts, targetFuncWeights):
    """Perform design optimization layer by layer

    :param vessel: vessel instance of mywind
    :param maxLayers: maximum numbers of layers
    :param polarOpeningRadius: min polar opening where fitting is attached [mm]
    :param bandWidth: width of the band
    :param puckProperties: puckProperties instance of mywind
    :param burstPressure: burst pressure [MPa]
    :param symmetricContour: Flag if the contour is symmetric
    :param runDir: directory where to store results
    :param compositeArgs: properties defining the composite:
        hoopLayerThickness, layerThkHelical, material, sectionAreaFibre, rovingWidthHoop, rovingWidthHelical,
        numberOfRovings, tex, designFilename, tankname
    :param verbosePlot: flag if more plots should be created
    :param useFibreFailure: flag, use fibre failure or inter fibre failure
    :param relRadiusHoopLayerEnd: relative radius (to cyl radius) where hoop layers end
    :param initialAnglesAndShifts: List with tuples defining angles and shifts used before optimization starts
    :param targetFuncWeights: initial weights of the target functions constituents
    :return: frpMass, volume, area, composite, iterations, anglesShifts

    Strategy:

    #. Start with helical layer:
        #. Maximize layer angle that still attaches to the fitting
        #. add layer with this angle

    #. If puck FF is used, add hoop layer
    #. Iteratively perform the following
        #. Get puck fibre failures
        #. Check if puck reserve factors are satisfied - if yes end iteration
        #. Reduce relevant locations to
            #. 1 element at cylindrical section and
            #. every element between polar opening radii of 0 and of 70° angle layers

        #. identify critical element
        #. if critical element is in cylindrical section
            #. add hoop layer
            #. next iteration step

        #. if most loaded element is in dome area:
            #. Define Optimization bounds [minAngle, 70°] and puck result bounds

        #. Minimize puck fibre failure:
                #. Set angle
                #. Use analytical linear solver
                #. return max puck fibre failure

            #. Apply optimal angle to actual layer
            #. next iteration step

    #. postprocessing: plot stresses, strains, puck, thickness
    """
    def getPuckAndStrainDiff():

        puck, strainDiff = getPuckStrainDiff(vessel, puckProperties, burstPressure,
                                             symmetricContour=symmetricContour,
                                             useFibreFailure=useFibreFailure, useMeridianStrain=True)
        return puck, strainDiff

    vessel.resetWindingSimulation()

    show = False
    save = True
    layerNumber = 0
    iterations = 0
    hoopOrHelicalFac = 1.

    liner = vessel.getLiner()
    indiciesAndShifts = _getHoopAndHelicalIndices(vessel, symmetricContour, relRadiusHoopLayerEnd)
    hoopStart, hoopEnd, maxHoopShifts, useHoopIndices, useHelicalIndices = indiciesAndShifts
    x,r = liner.getMandrel1().getXArray(), liner.getMandrel1().getRArray()
    if not symmetricContour:
        x,r = flipContour(x,r)
        x = np.append(x, liner.getMandrel2().getXArray()[1:] + np.max(x))
        r = np.append(r, liner.getMandrel2().getRArray()[1:])
    plotContour(False,  os.path.join(runDir, f'contour.png'), x, r,
                vlines=[hoopStart, hoopEnd], vlineColors=['black', 'black'])
    log.debug('Find minimal possible angle')

    minAngle, _, _ = optimizeAngle(vessel, polarOpeningRadius, layerNumber, bandWidth,
                                   targetFunction=getPolarOpeningDiffByAngleBandMid)

    if initialAnglesAndShifts is not None and len(initialAnglesAndShifts) > 0:
        # wind given angles
        composite = windAnglesAndShifts(initialAnglesAndShifts, vessel, compositeArgs)
        anglesShifts = initialAnglesAndShifts
        layerNumber = len(anglesShifts) - 1
    else:
        # introduce layer up to the fitting. Optimize required angle
        printLayer(layerNumber, '- initial helical layer')
        windLayer(vessel, layerNumber, minAngle)
        anglesShifts = [(minAngle,[0, 0])]
        composite = windAnglesAndShifts(anglesShifts, vessel, compositeArgs)
        checkAnglesAndShifts(anglesShifts, vessel)

    # create other layers
    vessel.saveToFile(os.path.join(runDir, 'backup.vessel'))  # save vessel
    for layerNumber in range(layerNumber + 1, maxLayers):
        puck, strainDiff = getPuckAndStrainDiff()
        elemIdxPuckMax, layermax = getMostCriticalElementIdxPuck(puck)
        elemIdxBendMax = np.argmax(strainDiff)
        puckMax = puck.max().max()

        if puckMax < 1:
            log.debug('End Iteration')
            # stop criterion reached
            columns = ['lay{}_{:04.1f}'.format(i, angle) for i, (angle, _) in enumerate(anglesShifts)]
            puck.columns = columns
            plotDataFrame(show, os.path.join(runDir, f'puck_{layerNumber}.png'), puck,
                          yLabel='puck fibre failure' if useFibreFailure else 'puck inter fibre failure')
            layerNumber -= 1
            break

        # add one layer
        printLayer(layerNumber)
        log.debug(f'Layer {layerNumber}, already wound angles, shifts: {anglesShifts}')
        checkAnglesAndShifts(anglesShifts, vessel)
        windAnglesAndShifts(anglesShifts + [(90, [0., 0.])], vessel, compositeArgs)
        checkAnglesAndShifts(anglesShifts + [(90, [0., 0.])], vessel)

        # check zone of highest puck values
        add90DegLay1FF = layerNumber == 1 and useFibreFailure
        maxInHoopRegion = hoopStart <= elemIdxPuckMax <= hoopEnd
        if add90DegLay1FF:
            optHoopRegion = True  # this layer should be a hoop layer
        elif useFibreFailure:
            # check if max puck value occurred in hoop or helical layer
            optHoopRegion = anglesShifts[layermax][0] > 89
        else:
            optHoopRegion = maxInHoopRegion
            log.info(f'{hoopStart} <= {elemIdxPuckMax} <= {hoopEnd}')

        optKwargs = OrderedDict([
            ('vessel', vessel),
            ('layerNumber', layerNumber),
            ('puckProperties', puckProperties),
            ('burstPressure', burstPressure),
            ('useIndices', useHelicalIndices),
            ('useFibreFailure', useFibreFailure),
            ('verbosePlot', verbosePlot),
            ('symmetricContour', symmetricContour),
            ('elemIdxPuckMax', elemIdxPuckMax),
            ('elemIdxBendMax', elemIdxBendMax),
            ('targetFuncScaling',None),
        ])
        if optHoopRegion:
            targetFuncScaling = getOptScalingFactors(targetFuncWeights, puck, strainDiff, optKwargs)
            optKwargs['targetFuncScaling'] = targetFuncScaling
            optKwargs['useIndices'] = None
            checkAnglesAndShifts(anglesShifts, vessel)
            resHelical = optimizeHelical(polarOpeningRadius, bandWidth, optKwargs)
            optKwargs['useIndices'] = useHoopIndices
            if doHoopOpt:
                resHoop = optimizeHoop(maxHoopShifts, optKwargs)
            else:
                resHoop = distributeHoop(maxHoopShifts, anglesShifts, compositeArgs, optKwargs)
            if not add90DegLay1FF:
                log.info(f'Max Puck in hoop region. Min targetFuc hoop {resHoop[1]}, '
                         f'min targetFuc helical {resHelical[1]} * {hoopOrHelicalFac}')
            if add90DegLay1FF or (resHoop[1] < resHelical[1] * hoopOrHelicalFac):  # puck result with helical layer must be hoopOrHelicalFac times better
                # add hoop layer
                shift = resHoop[0]
                windHoopLayer(vessel, layerNumber, *shift)  # must be run since optimizeHelical ran last time
                anglesShifts.append((90, *shift))
                checkAnglesAndShifts(anglesShifts, vessel)
                optResult = resHoop #  list(resHoop[:-1]) + list(resHelical[-1:])
            else:
                # add helical layer
                optResult = resHelical
                angle = optResult[0]
                windLayer(vessel, layerNumber, angle)  # must be run since optimizeHoop ran last time
                anglesShifts.append((angle, [0,0]))
                checkAnglesAndShifts(anglesShifts, vessel)
                optResult = optimizeHelical(polarOpeningRadius, bandWidth, optKwargs)
        else:
            if maxInHoopRegion:
                # case FF: if an helical angle in the hoop region has the maximum, check at hoop indices
                optKwargs['useIndices'] = None
            targetFuncScaling = getOptScalingFactors(targetFuncWeights, puck, strainDiff, optKwargs)
            optKwargs['targetFuncScaling'] = targetFuncScaling
            optResult = optimizeHelical(polarOpeningRadius, bandWidth, optKwargs)
            anglesShifts.append((optResult[0],[0,0]))
            checkAnglesAndShifts(anglesShifts, vessel)
            checkAnglesAndShifts(anglesShifts, vessel)

        composite = windAnglesAndShifts(anglesShifts, vessel, compositeArgs)
        _, _, loopIt, newDesignIndexes, tfValues = optResult
        iterations += loopIt
        plotPuckAndTargetFunc(puck, tfValues, anglesShifts, layerNumber, runDir,
                              verbosePlot, useFibreFailure, show, elemIdxPuckMax, hoopStart, hoopEnd,
                              newDesignIndexes, (targetFuncWeights, targetFuncScaling))

        vessel.saveToFile(os.path.join(runDir, f'backup.vessel'))  # save vessel
        if verbosePlot:
            vessel.saveToFile(os.path.join(runDir, 'plots', f'backup{layerNumber}.vessel'))  # save vessel
    else:
        puck, strainDiff = getPuckAndStrainDiff()
        puckMax = puck.max().max()
        columns = ['lay{}_{:04.1f}'.format(i, angle) for i, (angle, _) in enumerate(anglesShifts)]
        puck.columns = columns
        plotDataFrame(False, os.path.join(runDir, f'puck_{layerNumber+1}.png'), puck,
                      yLabel='puck fibre failure' if useFibreFailure else 'puck inter fibre failure')
        log.warning(f'Reached max layers ({maxLayers}) but puck values are '
                    f'still greater 1 ({puck.max().max()}). You need to specify more layers in "maxLayers" '
                    f'or adjust the optimization weights in "targetFuncWeights".')

    vessel.finishWinding()

    # postprocessing
    # ##############################################################################

    results = getLinearResults(vessel, puckProperties, burstPressure, symmetricContour=symmetricContour)
    thicknesses = getLayerThicknesses(vessel, symmetricContour)
    angles = getLayerAngles(vessel,symmetricContour)
    if show or save:
        plotStressEpsPuck(show, os.path.join(runDir, f'sig_eps_puck.png') if save else '', *results)
        plotThicknesses(show, os.path.join(runDir, f'thicknesses.png'), thicknesses)

    thicknesses.columns = ['thk_lay{}'.format(i) for i, (angle,_) in enumerate(anglesShifts)]
    angles.columns = ['ang_lay{}'.format(i) for i, (angle,_) in enumerate(anglesShifts)]

    mechResults = getLinearResultsAsDataFrame(results)
    mandrel = liner.getMandrel1()
    elementLengths = pd.DataFrame(np.array([mandrel.getLArray()]).T, columns=['elementLength'])
    elementalResults = pd.concat([elementLengths, thicknesses, angles, mechResults], join='outer', axis=1)
    elementalResults.to_csv(os.path.join(runDir, 'elementalResults.csv'), sep=';')

    if log.level == logging.DEBUG:
        # vessel.printSimulationStatus()
        composite.info()

    # get vessel results
    stats = vessel.calculateVesselStatistics()
    frpMass = stats.overallFRPMass  # in [kg]
    summedThicknesses = thicknesses.sum(1)
    cylinderThickness = summedThicknesses[0]
    maxThickness = summedThicknesses.values.max()
    dome = liner.getDome1()
    areaDome = AbstractDome.getArea([dome.getXCoords(), dome.getRCoords()])
    area = 2 * np.pi * liner.cylinderRadius * liner.cylinderLength + 2 * areaDome  # [mm**2]
    area *= 1e-6  # [m**2]
    reserveFac = 1 / puckMax
    S11 = results[0]
    minCylinderStress = np.min(S11[0, :])
    maxCylinderStress = np.max(S11[0, :])
    stressRatio = minCylinderStress/maxCylinderStress
<<<<<<< HEAD
    angles = [angle for angle, _ in anglesShifts]
    shifts = [shift for _, shift in anglesShifts]
    return frpMass, area, iterations, reserveFac, stressRatio, angles, shifts
=======
    return frpMass, area, iterations, reserveFac, stressRatio, cylinderThickness, maxThickness, *(np.array(anglesShifts).T)
>>>>>>> 78193969

<|MERGE_RESOLUTION|>--- conflicted
+++ resolved
@@ -537,11 +537,7 @@
     minCylinderStress = np.min(S11[0, :])
     maxCylinderStress = np.max(S11[0, :])
     stressRatio = minCylinderStress/maxCylinderStress
-<<<<<<< HEAD
     angles = [angle for angle, _ in anglesShifts]
     shifts = [shift for _, shift in anglesShifts]
-    return frpMass, area, iterations, reserveFac, stressRatio, angles, shifts
-=======
     return frpMass, area, iterations, reserveFac, stressRatio, cylinderThickness, maxThickness, *(np.array(anglesShifts).T)
->>>>>>> 78193969
-
+
