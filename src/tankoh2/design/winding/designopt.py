--- conflicted
+++ resolved
@@ -192,25 +192,6 @@
         #. add layer with this angle
     #. If puck FF is used, add hoop layer
     #. Iteratively perform the following
-<<<<<<< HEAD
-    #. Get puck fibre failures
-    #. Check if puck reserve factors are satisfied - if yes end iteration
-    #. Reduce relevant locations to
-        #. 1 element at cylindrical section and
-        #. every element between polar opening radii of 0 and of 70° angle layers
-    #. identify critical element
-    #. if critical element is in cylindrical section
-        #. add hoop layer
-        #. next iteration step
-    #. if most loaded element is in dome area:
-        #. Define Optimization bounds [minAngle, 70°] and puck result bounds
-        #. Minimize puck fibre failure:
-            #. Set angle
-            #. Use analytical linear solver
-            #. return max puck fibre failure
-        #. Apply optimal angle to actual layer
-        #. next iteration step
-=======
         #. Get puck fibre failures
         #. Check if puck reserve factors are satisfied - if yes end iteration
         #. Reduce relevant locations to
@@ -222,14 +203,13 @@
             #. next iteration step
         #. if most loaded element is in dome area:
             #. Define Optimization bounds [minAngle, 70°] and puck result bounds
-            #. Minimize puck fibre failue:
+        #. Minimize puck fibre failure:
                 #. Set angle
                 #. Use analytical linear solver
                 #. return max puck fibre failure
             #. Apply optimal angle to actual layer
             #. next iteration step
     #. postprocessing: plot stresses, strains, puck, thickness
->>>>>>> a2702d7b
     """
 
     vessel.resetWindingSimulation()
