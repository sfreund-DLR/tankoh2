--- conflicted
+++ resolved
@@ -672,11 +672,6 @@
         sketch.addConstraint(Sketcher.Constraint('DistanceX', 0, 2, 0, 1, self._lRad))
         sketch.addConstraint(Sketcher.Constraint('DistanceX', 0, 1, 1, 2, self._lCone))
 
-<<<<<<< HEAD
-        #tank.saveAs(u"D:/bier_ju/06 FreeCAD/tank_shapes/iso")
-
-=======
->>>>>>> 78193969
         geometry = sketch.getPropertyByName('Geometry')
 
         return geometry
