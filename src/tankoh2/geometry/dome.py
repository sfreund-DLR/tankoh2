--- conflicted
+++ resolved
@@ -522,58 +522,7 @@
         return volume
 
 
-<<<<<<< HEAD
-        returnValues = []
-        returnValues.append(volume)
-        returnValues.append(self._rCyl)
-
-        return returnValues
-
-    def getCylLength(self):
-
-        geometry = DomeConicalElliptical.getGeometry(self)
-
-        def rRadiusFun(xRadius):
-            return (np.sqrt(geometry[0].Radius ** 2 - (xRadius - geometry[0].Center[0]) ** 2) + geometry[0].Center[
-                1]) ** 2
-
-        def rConeFun(xCone):
-            return (((geometry[1].EndPoint[1] - geometry[1].StartPoint[1]) / (geometry[1].EndPoint[0] - geometry[1].StartPoint[0]) * xCone + (geometry[1].StartPoint[1] - (geometry[1].EndPoint[1] - geometry[1].StartPoint[1]) / (geometry[1].EndPoint[0] - geometry[1].StartPoint[0]) * geometry[1].StartPoint[0]))) ** 2
-
-        def rDome1Fun(xDome):
-            return (np.sqrt((1 - ((xDome - geometry[2].Center[0]) ** 2 / geometry[2].MinorRadius ** 2)) * geometry[2].MajorRadius ** 2)) ** 2
-
-        xDome2 = np.linspace(0, np.sqrt((1 - self._rPolarOpening ** 2 / self._rCyl ** 2) * self._lDome2 ** 2), 1000)
-
-        def rDome2Fun(xDome2):
-            return np.sqrt((1 - ((xDome2 ** 2) / (self._lDome2 ** 2))) * self._rCyl ** 2)
-
-        volumeConeAndDomes = np.pi * (quad(rRadiusFun, 0, geometry[0].StartPoint[0])[0] + quad(rConeFun, geometry[1].StartPoint[0], geometry[1].EndPoint[0])[0] + quad(rDome1Fun, geometry[2].StartPoint[0], np.sqrt((1 - (self._rPolarOpening ** 2 / geometry[2].MajorRadius ** 2)) * geometry[2].MinorRadius ** 2) + geometry[2].Center[0])[0] + quad(rDome2Fun, 0, self._lDome2)[0])
-
-        lCyl = (self._volume * 1e9 - volumeConeAndDomes) / (np.pi * self._rCyl ** 2)
-
-        return lCyl
-
-
-    def adaptGeometry(self, lengthDiff, beta):
-
-        self._lCone = self._lCone - lengthDiff
-        self._lRad = self._lRad - lengthDiff
-
-        self._rCyl = (self._lCone + self._lRad) / (2 * beta)
-
-        volume = self.getVolume()
-
-        returnValues = []
-        returnValues.append(volume)
-        returnValues.append(self._rCyl)
-
-        return returnValues
-
-class DomeConicalTorispherical(DomeConicalElliptical):
-=======
 class DomeConicalTorispherical(AbstractConicalDome):
->>>>>>> d0ab1df7
     """Calculcate torispherical dome with conical tank
 
     :param rSmall: small radius of conical tank section
