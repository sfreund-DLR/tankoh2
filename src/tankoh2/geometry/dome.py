"""This module creates dome contours"""
from abc import ABCMeta, abstractmethod

import numpy as np
from scipy import special
from scipy import optimize
import mpl_toolkits.mplot3d.axes3d as axes3d
from scipy.integrate import quad
import statistics

from tankoh2.service.utilities import importFreeCad

importFreeCad()


import FreeCAD
import Part
from Part import LineSegment, Point
import Sketcher

from tankoh2.service.exception import Tankoh2Error
from tankoh2 import log
from tankoh2.service.plot.generic import plotContour

<<<<<<< HEAD

def getDome(cylinderRadius, polarOpening, domeType = None, lDomeHalfAxis = None, rConeSmall = None, rConeLarge = None, lCone = None, lRadius = None, xApex = None, yApex = None):
=======
def getDome(cylinderRadius, polarOpening, domeType = None, lDomeHalfAxis = None, rSmall = None, lCone = None, lRad = None, xApex = None, yApex = None):
>>>>>>> 0e0751e3
    """creates a dome analog to tankoh2.design.winding.contour.getDome()

    :param cylinderRadius: radius of the cylinder
    :param polarOpening: polar opening radius
    :param domeType: pychain.winding.DOME_TYPES.ISOTENSOID or pychain.winding.DOME_TYPES.CIRCLE
    :param lDomeHalfAxis: ellipse half axis describing the dome length for elliptical domes
    :param rConeSmall: small radius of conical tank section
    :param rConeLarge: large radius of conical tank section
    :param lCone: length of conical tank section
    :param lRadius: length of radius between conical and cylindrical section
    :param xApex: difference of the radius from conical to convex shape
    """
    validDomeTypes = ['isotensoid', 'circle',
                      'ellipse', 'conical', # allowed by own implementation in tankoh2.geometry.contour
                      1, 2,  # types from µWind
                      ]

    if domeType is None:
        domeType = 'isotensoid'
    elif isinstance(domeType, str):
        domeType = domeType.lower()
    elif isinstance(domeType, int) and domeType in validDomeTypes:
        domeType = {1:'isotensoid', 2:'circle'}[domeType]
    else:
        raise Tankoh2Error(f'wrong dome type "{domeType}". Valid dome types: {validDomeTypes}')
    # build  dome
    if domeType == 'ellipse':
        dome = DomeEllipsoid(cylinderRadius, lDomeHalfAxis, polarOpening)
    if domeType == 'conical':
<<<<<<< HEAD
        dome = DomeConical(rConeSmall, rConeLarge, lCone, lDomeHalfAxis, polarOpening, lRadius, xApex, yApex)
=======
        dome = DomeConical(cylinderRadius, polarOpening, lDomeHalfAxis, rSmall, lCone, lRad, xApex, yApex)
>>>>>>> 0e0751e3
    elif domeType == 'circle':
        dome = DomeSphere(cylinderRadius, polarOpening)
    elif domeType == 'isotensoid':
        from tankoh2.design.winding.contour import getDome as getDomeMuWind
        domeMuWind = getDomeMuWind(cylinderRadius, polarOpening, domeType)
        x, r = domeMuWind.getXCoords(), domeMuWind.getRCoords()
        dome = DomeGeneric(x,r)

    return dome



def flipContour(x,r):
    """moves the given contour from left to right side and vice versa"""
    return np.array([np.min(x) + np.max(x) - x[::-1], r[::-1]])

class AbstractDome(metaclass=ABCMeta):
    """Abstract class defining domes"""

    def __init__(self):
        self._contourCache = {} # nodeNumber --> result points

    @property
    def rCyl(self):
        """Return largest radius of dome"""
        return self.getContour()[1][0]

    @property
    def volume(self):
        """calc dome volume numerically by slices of circular conical frustums"""
        return self.getVolume(self.getContour())

    @staticmethod
    def getVolume(contour):
        """calc dome volume numerically by slices of circular conical frustums
        :param contour: iterable with x and radius coordinates as resulted from self.getContour()"""
        x, radii = contour
        R, r = radii[:-1], radii[1:]
        return np.sum(np.pi * (x[1:] - x[:-1]) / 3 * (R**2 + R*r + r**2))

    @abstractmethod
    def getDomeResizedByThickness(self, thickness):
        """return a dome that has a resized geometry by given thickness"""

    def getWallVolume(self, wallThickness):
        """Calculate the volume of the material used

        :param wallThickness: thickness of the dome material
        """
        otherDome = self.getDomeResizedByThickness(wallThickness)
        return otherDome.volume - self.volume

    @property
    def domeLength(self):
        """Returns the length of the dome, also considering the polar opening"""
        x, _ = self.getContour()
        return abs(x[0]-x[-1])

    @property
    def area(self):
        """calc dome area numerically by slices of circular conical frustums"""
        return self.getArea(self.getContour())

    @staticmethod
    def getArea(contour):
        """calc dome area numerically by slices of circular conical frustums
        :param contour: iterable with x and radius coordinates as resulted from self.getContour()"""
        x, r = contour
        return np.sum(np.pi * (r[:-1] + r[1:]) * np.sqrt((r[:-1] - r[1:]) ** 2 + (x[:-1] - x[1:]) ** 2))

    @abstractmethod
    def getContour(self, nodeNumber=250):
        """Return the countour of the dome

        :param nodeNumber: number of nodes used
        :return: vectors x,r: r starts at cylinder radius decreasing, x is increasing
        """

class DomeGeneric(AbstractDome):

    def __init__(self, x, r):
        """
        :param x: vector x is increasing
        :param r: vector r starts at cylinder radius decreasing
        """
        AbstractDome.__init__(self)
        self._x = x
        self._r = r

    @property
    def rPolarOpening(self):
        return self._r[-1]

    @property
    def rCyl(self):
        return self._r[0]

    def getDomeResizedByThickness(self, thickness):
        """return a dome that has a resized geometry by given thickness"""
        diff = np.array([self._x[:-1]-self._x[1:], self._r[:-1]-self._r[1:]])
        normals = diff
        normals[0] *= -1
        normals = normals[::-1,:]
        normals = np.append([[0],[1]], normals,axis=1) # add normal vector for conjunction to cylindrical part
        fac = np.linalg.norm(normals, axis=0)
        normals = normals / fac * thickness
        x, r = normals + [self._x, self._r]

        return DomeGeneric(x, r)

    def getContour(self, nodeNumber=250):
        """Return the countour of the dome

        :param nodeNumber: unused
        :return: vectors x,r: r starts at cylinder radius decreasing, x is increasing
        """
        return np.array([self._x, self._r])

class DomeConical(AbstractDome):
    """Calculcate ellipsoid contour with conical tank

    :param rSmall: small radius of conical tank section
    :param rCyl: large radius of conical tank section
    :param lCone: length of conical tank section
    :param lDomeHalfAxis: axial length of the ellipse (half axis)
    :param rPolarOpening: polar opening radius. The polar opening is only accounted for in getContour
    :param lRadius: length of radius between conical and cylindrical section
    :param xApex: x-position of the apex
    :param yApex: y-position of the apex

    ::

        |              rPolarOpening
        |                 ←--→
        |             ..--    --..              ↑
        |         .-~              ~-.          |   lDomeHalfAxis
        |        /                    \         ↓
        |       /←---------→           \        ↑
        |      /   rSmall               \       |
        |     /                          \      |   lCone
        |    /                            \     |
        |   /                              \    ↓
        |  :                                :   ↑   lRadius
        | |←---------------→                |   ↓
        |       rLarge
    """

    def __init__(self, rCyl, rPolarOpening, lDomeHalfAxis, rSmall, lCone, lRad, xApex, yApex):
        AbstractDome.__init__(self)
        # if rPolarOpening >= rSmall:
        #     raise Tankoh2Error('Polar opening should not be greater or equal to the dome radius')
        # if rSmall > rCyl:
        #     raise Tankoh2Error('Small radius should not be larger than cylindrical radius')
        # if xApex > lCone:
        #     raise Tankoh2Error('The position of the apex must be within the conical part')
        self._rSmall = rSmall
        self._rCyl = rCyl
        self._lCone = lCone
        self._lDomeHalfAxis = lDomeHalfAxis
        self._rPolarOpening = rPolarOpening
        self._lRad = lRad
        self._xApex = xApex
        self._yApex = yApex

        #self.halfAxes = (self.lDomeHalfAxis, self._rCyl) if self.lDomeHalfAxis > self._rSmall else (self._rSmall, self.lDomeHalfAxis)

    @property
    def eccentricitySq(self):
        """return eccentricity squared"""
        a, b = self.halfAxes
        return 1.0 - b ** 2 / a ** 2

    @property
    def rPolarOpening(self):
        return self._rPolarOpening

    @property
    def rCyl(self):
        return self._rCyl

    @property
    def rSmall(self):
        return self._rSmall

    @property
    def lDomeHalfAxis(self):
        return self._lDomeHalfAxis

    def getDomeResizedByThickness(self, thickness):
        """return a dome that has a resized geometry by given thickness"""
        return DomeConical(self._rCyl + thickness, self.rSmall + thickness, self.lDomeHalfAxis + thickness, self.rPolarOpening)

    def getGeometry(self):

        FreeCAD.newDocument('title')
        tank = FreeCAD.activeDocument()
        tank.addObject('Sketcher::SketchObject', 'Sketch')
        sketch = FreeCAD.getDocument('title').getObject('Sketch')
        tank.Sketch.Placement = FreeCAD.Placement(FreeCAD.Vector(0.000000, 0.000000, 0.000000), FreeCAD.Rotation(0.000000, 0.000000, 0.000000, 1.000000))
        tank.Sketch.MapMode = "Deactivated"

        if self._xApex == 0 or self._yApex == 0:

            sketch.addGeometry(Part.ArcOfCircle(Part.Circle(FreeCAD.Vector(0, self._rCyl / 2, 0), FreeCAD.Vector(0, 0, 1), self._rCyl / 2), 1, 2), False)
            sketch.addGeometry(Part.LineSegment(FreeCAD.Vector(self._lRad, self._rCyl, 0), FreeCAD.Vector(self._lRad + self._lCone, self._rSmall, 0)), False)
            sketch.addGeometry(Part.ArcOfEllipse(Part.Ellipse(FreeCAD.Vector(self._lRad + self._lCone, self._rSmall, 0), FreeCAD.Vector(self._lRad + self._lCone + self._lDomeHalfAxis), FreeCAD.Vector(self._lRad + self._lCone, 0, 0)), 0.5, 1.5), False)
            sketch.exposeInternalGeometry(2)

            sketch.addConstraint(Sketcher.Constraint('Vertical', 0, 3, 0, 2))
            sketch.addConstraint(Sketcher.Constraint('Vertical', 3))

            sketch.addConstraint(Sketcher.Constraint('Tangent', 0, 1, 1, 1))
            sketch.addConstraint(Sketcher.Constraint('Tangent', 1, 2, 2, 2))

            sketch.addConstraint(Sketcher.Constraint('DistanceX', -1, 1, 0, 2, 0))
            sketch.addConstraint(Sketcher.Constraint('DistanceX', -1, 1, 0, 1, self._lRad))
            sketch.addConstraint(Sketcher.Constraint('DistanceX', -1, 1, 1, 2, self._lRad + self._lCone))
            sketch.addConstraint(Sketcher.Constraint('DistanceX', 2, 3, 4, 2, self._lDomeHalfAxis))

            sketch.addConstraint(Sketcher.Constraint('DistanceY', 2, 3, -1, 1, 0))
            sketch.addConstraint(Sketcher.Constraint('DistanceY', -1, 1, 0, 2, self._rCyl))
            sketch.addConstraint(Sketcher.Constraint('DistanceY', -1, 1, 1, 2, self._rSmall))
            sketch.addConstraint(Sketcher.Constraint('DistanceY', -1, 1, 2, 1, self._rPolarOpening))

        else:

            rotAngle = np.arctan((((self._rSmall * self._lRad + 2 * self._lCone * self._rCyl) / (2 * self._lCone + self._lRad)) - self._rSmall) / self._lCone)
            self._xApexRot = self._xApex * np.cos(rotAngle) - self._yApex * np.sin(rotAngle)
            self._yApexRot = self._xApex * np.sin(rotAngle) + self._yApex * np.cos(rotAngle)

            sketch.addGeometry(Part.ArcOfCircle(Part.Circle(FreeCAD.Vector(0, self._rCyl / 2, 0), FreeCAD.Vector(0, 0, 1), self._rCyl / 2), 1.5, 2), False)
            sketch.addGeometry(Part.ArcOfParabola(Part.Parabola(FreeCAD.Vector(self._lCone / 10, -self._lCone, 0), FreeCAD.Vector(self._lDomeHalfAxis + self._lCone / 2, 0.8 * self._rCyl, 0),  FreeCAD.Vector(0, 0, 1)), -50, 50), False)
            sketch.exposeInternalGeometry(1)
            sketch.addGeometry(Part.ArcOfEllipse(Part.Ellipse(FreeCAD.Vector(self._lRad + self._lCone, self._rSmall, 0), FreeCAD.Vector(self._lRad + self._lCone + self._lDomeHalfAxis), FreeCAD.Vector(self._lRad + self._lCone, 0, 0)), 0.5, 1.5), False)
            sketch.exposeInternalGeometry(4)

            sketch.addConstraint(Sketcher.Constraint('Vertical', 0, 2, 0, 3))
            sketch.addConstraint(Sketcher.Constraint('Vertical', 5))

            sketch.addConstraint(Sketcher.Constraint('Tangent', 1, 1, 0, 1))
            sketch.addConstraint(Sketcher.Constraint('Tangent', 4, 2, 1, 2))

            sketch.addConstraint(Sketcher.Constraint('DistanceX', -1, 1, 0, 2, 0))
            sketch.addConstraint(Sketcher.Constraint('DistanceX', -1, 1, 0, 1, self._lRad))
            sketch.addConstraint(Sketcher.Constraint('DistanceX', -1, 1, 1, 2, self._lRad + self._lCone))
            sketch.addConstraint(Sketcher.Constraint('DistanceX', 4, 3, 6, 2, self._lDomeHalfAxis))
            sketch.addConstraint(Sketcher.Constraint('DistanceX', 1, 3, 1, 2, self._xApexRot))

            sketch.addConstraint(Sketcher.Constraint('DistanceY', -1, 1, 4, 3, 0))
            sketch.addConstraint(Sketcher.Constraint('DistanceY', -1, 1, 0, 2, self._rCyl))
            sketch.addConstraint(Sketcher.Constraint('DistanceY', -1, 1, 1, 2, self._rSmall))
            sketch.addConstraint(Sketcher.Constraint('DistanceY', -1, 1, 4, 1, self._rPolarOpening))
            sketch.addConstraint(Sketcher.Constraint('DistanceY', 1, 2, 1, 3, self._yApexRot))

        #App.getDocument('title').saveAs(u"D:/bier_ju/06 FreeCAD/tank_shapes")

        geometry = sketch.getPropertyByName('Geometry')

        return geometry

    def getContourLength(self):

        geometry = DomeConical.getGeometry(self)

        radiusArcLength = np.arcsin(geometry[0].StartPoint[0] / geometry[0].Radius) * geometry[0].Radius
        coneArcLength = np.sqrt((geometry[1].EndPoint[0] - geometry[1].StartPoint[0]) ** 2 + (geometry[1].EndPoint[1] - geometry[1].StartPoint[1]) ** 2)

        angle1 = np.arctan(geometry[2].EndPoint[1] / (geometry[2].EndPoint[0] - geometry[2].Center[0]))
        angle2 = np.arctan(geometry[2].StartPoint[1] / (geometry[2].StartPoint[0] - geometry[2].Center[0]))
        t = np.linspace(angle1, angle2, 100)
        def fun(t):
            return np.sqrt(geometry[2].MinorRadius ** 2 * np.cos(t) ** 2 + geometry[2].MajorRadius ** 2 * np.sin(t) ** 2)
        domeArcLength = quad(fun, angle1, angle2)[0]

        totalArcLength = radiusArcLength + coneArcLength + domeArcLength

        return totalArcLength

    def getContour(self, nodeNumber = 1000):

        geometry = DomeConical.getGeometry(self)

        if self._xApex == 0 or self._yApex == 0:

            xRadius = np.linspace(0, geometry[0].StartPoint[0], round(nodeNumber * (geometry[0].StartPoint[0] - geometry[0].EndPoint[0]) / geometry[2].EndPoint[0]))
            rRadius = np.sqrt(geometry[0].Radius ** 2 - (xRadius - geometry[0].Center[0]) ** 2) + geometry[0].Center[1]

            xCone = np.linspace(geometry[1].StartPoint[0], geometry[1].EndPoint[0], round(nodeNumber * (geometry[1].EndPoint[0] - geometry[1].StartPoint[0]) / geometry[2].EndPoint[0]))
            rCone = ((geometry[1].EndPoint[1] - geometry[1].StartPoint[1]) / (geometry[1].EndPoint[0] - geometry[1].StartPoint[0]) * xCone + (geometry[1].StartPoint[1] - (geometry[1].EndPoint[1] - geometry[1].StartPoint[1]) / (geometry[1].EndPoint[0] - geometry[1].StartPoint[0]) * geometry[1].StartPoint[0]))

            xDome = np.linspace(geometry[2].StartPoint[0], geometry[2].EndPoint[0], nodeNumber - round(nodeNumber * ((geometry[0].StartPoint[0] - geometry[0].EndPoint[0]) / geometry[2].EndPoint[0])) - round(nodeNumber * (geometry[1].EndPoint[0] - geometry[1].StartPoint[0]) / geometry[2].EndPoint[0]))
            rDome = np.sqrt((1 - ((xDome - geometry[2].Center[0]) ** 2 / geometry[2].MinorRadius ** 2)) * geometry[2].MajorRadius ** 2)

            x = np.concatenate([xRadius, xCone, xDome])
            r = np.concatenate([rRadius, rCone, rDome])

        else:

            xRadius = np.linspace(0, geometry[0].StartPoint[0], round(nodeNumber * (geometry[0].StartPoint[0] - geometry[0].EndPoint[0]) / geometry[4].EndPoint[0]))
            rRadius = np.sqrt(geometry[0].Radius ** 2 - (xRadius - geometry[0].Center[0]) ** 2) + geometry[0].Center[1]

            xCone = np.linspace(geometry[1].StartPoint[0], geometry[1].EndPoint[0], round(nodeNumber * (geometry[1].EndPoint[0] - geometry[1].StartPoint[0]) / geometry[4].EndPoint[0]))
            a = np.array([[geometry[1].StartPoint[0] ** 2, geometry[1].StartPoint[0], 1], [geometry[1].EndPoint[0] ** 2, geometry[1].EndPoint[0], 1], [geometry[1].Center[0] ** 2, geometry[1].Center[0], 1]])
            b = np.array([geometry[1].StartPoint[1], geometry[1].EndPoint[1], geometry[1].Center[1]])
            parCoeff = np.linalg.solve(a, b)
            rCone = parCoeff[0] * xCone ** 2 + parCoeff[1] * xCone + parCoeff[2]

            xDome = np.linspace(geometry[4].StartPoint[0], geometry[4].EndPoint[0], round(nodeNumber * (geometry[4].EndPoint[0] - geometry[4].StartPoint[0]) / geometry[4].EndPoint[0]))
            rDome = np.sqrt((1 - ((xDome - geometry[4].Center[0]) ** 2 / geometry[4].MinorRadius ** 2)) * geometry[4].MajorRadius ** 2)

        x = np.concatenate([xRadius, xCone, xDome])
        r = np.concatenate([rRadius, rCone, rDome])

        points = np.array([x, r])

        return points

    def getVolume(self):

        geometry = DomeConical.getGeometry(self)

        def rRadiusFun(xRadius):
            return (np.sqrt(geometry[0].Radius ** 2 - (xRadius - geometry[0].Center[0]) ** 2) + geometry[0].Center[1]) ** 2

        def rConeFun(xCone):
            return (((geometry[1].EndPoint[1] - geometry[1].StartPoint[1]) / (geometry[1].EndPoint[0] - geometry[1].StartPoint[0]) * xCone + (geometry[1].StartPoint[1] - (geometry[1].EndPoint[1] - geometry[1].StartPoint[1]) / (geometry[1].EndPoint[0] - geometry[1].StartPoint[0]) * geometry[1].StartPoint[0]))) ** 2

        def rDomeFun(xDome):
            return (np.sqrt((1 - ((xDome - geometry[2].Center[0]) ** 2 / geometry[2].MinorRadius ** 2)) * geometry[2].MajorRadius ** 2)) ** 2

        volumeConicalDome = np.pi * (quad(rRadiusFun, 0, geometry[0].StartPoint[0])[0] + quad(rConeFun, geometry[1].StartPoint[0], geometry[1].EndPoint[0])[0] + quad(rDomeFun, geometry[2].StartPoint[0], geometry[2].EndPoint[0])[0]) * 1e-9

        return volumeConicalDome

    def plotContour(self, show = True, label='contour', **mplKwargs):
        """creates a plot of the outer liner contour"""
        points = self.getContour()
        plt.plot(points[0, :], points[1, :], label=label, **mplKwargs)
        plt.grid(color='black', linestyle='-', linewidth=0.3)
        plt.gca().set_aspect('equal', adjustable='box')
        if show:
            plt.legend()
            plt.show()

class DomeEllipsoid(AbstractDome):
    """Calculcate ellipsoid contour

    :param rCyl: radius of cylindrical section
    :param lDomeHalfAxis: axial length of the ellipse (half axis)
    :param rPolarOpening: polar opening radius. The polar opening is only accounted for in getContour

    ::

        |              rPolarOpening
        |                 ←→
        |
        |             ..--    --..          ↑
        |         .-~              ~-.      |    lDomeHalfAxis
        |        /                    \     |
        |       |                     |     ↓
        |
        |       ←----------→
        |           rCyl
    """

    def __init__(self, rCyl, lDomeHalfAxis, rPolarOpening):
        AbstractDome.__init__(self)
        if rPolarOpening >= rCyl:
            raise Tankoh2Error('Polar opening should not be greater or equal to the cylindrical radius')
        self._rPolarOpening = rPolarOpening
        self._rCyl = rCyl
        self._lDomeHalfAxis = lDomeHalfAxis
        self.halfAxes = (self.lDomeHalfAxis, self.rCyl) if self.lDomeHalfAxis > self.rCyl else (self.rCyl, self.lDomeHalfAxis)

    @property
    def eccentricitySq(self):
        """return eccentricity squared"""
        a, b = self.halfAxes
        return 1.0 - b ** 2 / a ** 2

    @property
    def rPolarOpening(self):
        return self._rPolarOpening

    @property
    def rCyl(self):
        return self._rCyl

    @property
    def lDomeHalfAxis(self):
        return self._lDomeHalfAxis

    @property
    def aIsDomeLength(self):
        """Returns true if the dome length represents the major half axis of the ellipse"""
        return self.lDomeHalfAxis > self.rCyl

    def getDomeResizedByThickness(self, thickness):
        """return a dome that has a resized geometry by given thickness"""
        return DomeEllipsoid(self.rCyl + thickness, self.lDomeHalfAxis + thickness, self.rPolarOpening)

    def _getPolarOpeningArcLenEllipse(self):
        a, b = self.halfAxes
        if self.aIsDomeLength:
            phiPo = np.pi / 2 - np.arcsin(self.rPolarOpening / b)
        else:
            phiPo = np.pi / 2 - np.arccos(self.rPolarOpening / a)
        arcLen = self.getArcLength(phiPo)
        return arcLen

    @property
    def contourLength(self):
        """Calculates the circumference of the second elliptic integral of second kind
        :return: circumference
        """
        arcLen = self._getPolarOpeningArcLenEllipse()
        if self.aIsDomeLength:
            return arcLen
        quaterEllipseLength = self.getArcLength(np.pi/2)
        return quaterEllipseLength - arcLen

    def getPoints(self, phis):
        """Calculates a point on the ellipse

        ::

            |   b,y ↑
            |       |    /
            |       |phi/
            |       |  /
            |       | /
            |       |------------------→ a,x

        :param phis: angles of the ellipse in rad. For phi=0 → x=0, y=b. For phi=pi/2 → x=a, y=0
        :return: tuple x,y
        """
        a, b = self.halfAxes

        ys = a*b/np.sqrt(a**2+b**2*(np.tan(phis)**2))
        xs = a/b*np.sqrt(b**2-ys**2)
        return np.array([xs,ys])

    def getArcLength(self, phi):
        """Calculates the arc length"""
        a = self.halfAxes[0]
        return a * special.ellipeinc(phi, self.eccentricitySq)

    def getContour(self, nodeNumber=250):
        """Return the countour of the dome

        :param nodeNumber: number of nodes used
        :return: vectors x,r: x is increasing, r starts at cylinder radius decreasing

        The angles here are defined as follows::

            |   b,y ↑
            |       |    /
            |       |phi/
            |       |  /
            |       | /
            |       |------------------→ a,x


        """
        if nodeNumber not in self._contourCache:

            initAngles = np.pi /2 * np.arange(nodeNumber) / nodeNumber
            a, b = self.halfAxes
            arcPo = self._getPolarOpeningArcLenEllipse()
            if self.aIsDomeLength:
                arcStart = 0.
                arcEnd = arcPo
            else:
                arcStart = self.getArcLength(np.pi/2)
                arcEnd = arcPo
            arcLengths = np.linspace(arcStart, arcEnd, nodeNumber)
            res = optimize.root(
                lambda angles: (a * special.ellipeinc(angles, self.eccentricitySq) - arcLengths),
                initAngles)
            phis = res.x
            points = np.array([a * np.sin(phis), b * np.cos(phis)])
            if not self.aIsDomeLength:
                points = points[::-1,:]

            points[:, 0] = [0, self.rCyl] # due to numerical inaccuracy
            points[1, -1] = self.rPolarOpening # due to numerical inaccuracy
            self._contourCache[nodeNumber] = points
        return self._contourCache[nodeNumber].copy()

    def plotContour(self):
        """creates a plot of the outer liner contour"""
        points = self.getContour(20)
        plotContour(True, '', points[0,:], points[1,:])

class DomeSphere(DomeEllipsoid):
    """Defines a spherical dome"""

    def __init__(self, r, rPolarOpening):
        """
        :param r: radius
        :param rPolarOpening: polar opening radius
        """
        DomeEllipsoid.__init__(self, r, r, rPolarOpening)

    @property
    def radius(self):
        """Returns the radius of the sphere"""
        return self.rCyl

    @property
    def contourLength(self):
        """Calculates the circumference of the second elliptic integral of second kind
        :return: circumference
        """
        return np.pi * self.radius


def getCountourConical(rPolarOpening, rSmall, rLarge, lConical, domeType='circular'):
    """Calculates the contour of a dome and a attached conical structure

    ATTENTION:

    - This method is not yet finished!
    - It continas some hardcoded values like xOffset, rOffset
    - dydxConical must be iteratively identified which changes xOffset, rOffset.
      Or a fully analytical solution must be found
    - Only tested for dydxConical=1
    - extend for other dome types

    ::

        |                      rPolarOpening
        |                         ←-→
        |
        |                     ..--     --..
        |    circle 1     .-~               ~-.          rSmall
        |                /                     \     ↑
        |               /                       \    |   lConical
        |              /                         \   ↓
        |    circle 2 |                           |      rLarge
        |             |                           |
        |             |                           |


    :return: vectors x,r: r starts at cylinder radius decreasing, x is increasing
    """
    allowedDomeTypes = ['circular']
    if domeType not in allowedDomeTypes:
        raise Tankoh2Error(f'Wrong input for domeType "{domeType}". Valid types: {allowedDomeTypes}')
    if not all([val > 0 for val in [rSmall, rLarge, lConical]]):
        raise Tankoh2Error('All input values must be larger than zero')
    if rSmall >= rLarge:
        raise Tankoh2Error('rSmall >= rLarge')

    numPoints = 40
    # 1: circle at polar opening
    # find location where dr/dx of circular section is same dr/dx of conical section
    dydxConical = (rLarge - rSmall) / lConical
    # drdx=-x/np.sqrt(rSmall**2-x**2)
    x1SameDydx = dydxConical * rSmall
    rCirc1 = np.sqrt(x1SameDydx ** 2 + rSmall ** 2)
    alphaSmallR = np.arccos(x1SameDydx / rCirc1)
    alphaPolarOpening = np.arcsin(rPolarOpening / rCirc1)
    angles = np.linspace(alphaPolarOpening, alphaSmallR, numPoints)
    x1 = np.cos(angles) * rCirc1
    x1 = 2 * x1[-1] - x1  # x must be increasing
    r1 = np.sin(angles) * rCirc1

    # 2: conical section
    xOffset, rOffset = 100, 100
    x2, r2 = np.linspace([x1[-1], r1[-1]], [x1[-1] + xOffset, r1[-1] + rOffset], numPoints, False).T[:, 1:]

    # 3: circle at cylinder
    angles = np.linspace(alphaSmallR, np.pi / 2, numPoints)
    x3 = np.cos(angles) * rCirc1
    x3 = 2 * x3[0] - x3
    r3 = np.sin(angles) * rCirc1

    # put it together
    x = np.concatenate([x1, x2, x3])
    r = np.concatenate([r1, r2, r3])
    print(indent(np.array([x, r]).T, delim='  '))

    r = r[::-1]
    x = x[::-1]
    x = x[0] - x

    if 0:
        fig = plt.figure()
        ax = fig.add_subplot(1, 1, 1)
        ax.plot(x, r)
        plt.show()

    log.error('This method is not fully implemented and uses hardcoded values')
    return x, r

if __name__ == '__main__':
    import matplotlib.pyplot as plt
    from tankoh2.service.utilities import indent

    # d1 = DomeConical(3500, 2000, 100, 0.4, 0.5, 0.5, 0.5, 0.5, 0, 0)
    # d1.plotContour()

    # rCyl, rPolarOpening, lDomeHalfAxis, rSmall, lCone, lRad, xApex, yApex

    dc1 = DomeConical(1500, 50, 250, 500, 1500, 500, 0, 0)
    dc1.plotContour(True, 'dome1', linestyle='-', color='blue')
    dc1.getContourLength()
    print(dc1.getContourLength())

    #dc2 = DomeConical(1000, 2000, 2500, 500, 100, 500, 0, 0)
    #dc2.plotContour(linestyle=':')

    pass<|MERGE_RESOLUTION|>--- conflicted
+++ resolved
@@ -22,12 +22,7 @@
 from tankoh2 import log
 from tankoh2.service.plot.generic import plotContour
 
-<<<<<<< HEAD
-
-def getDome(cylinderRadius, polarOpening, domeType = None, lDomeHalfAxis = None, rConeSmall = None, rConeLarge = None, lCone = None, lRadius = None, xApex = None, yApex = None):
-=======
 def getDome(cylinderRadius, polarOpening, domeType = None, lDomeHalfAxis = None, rSmall = None, lCone = None, lRad = None, xApex = None, yApex = None):
->>>>>>> 0e0751e3
     """creates a dome analog to tankoh2.design.winding.contour.getDome()
 
     :param cylinderRadius: radius of the cylinder
@@ -57,11 +52,7 @@
     if domeType == 'ellipse':
         dome = DomeEllipsoid(cylinderRadius, lDomeHalfAxis, polarOpening)
     if domeType == 'conical':
-<<<<<<< HEAD
-        dome = DomeConical(rConeSmall, rConeLarge, lCone, lDomeHalfAxis, polarOpening, lRadius, xApex, yApex)
-=======
         dome = DomeConical(cylinderRadius, polarOpening, lDomeHalfAxis, rSmall, lCone, lRad, xApex, yApex)
->>>>>>> 0e0751e3
     elif domeType == 'circle':
         dome = DomeSphere(cylinderRadius, polarOpening)
     elif domeType == 'isotensoid':
