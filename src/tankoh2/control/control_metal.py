"""control a tank optimization"""

import datetime
import numpy as np

from tankoh2 import log
from tankoh2.geometry.dome import getDome, DomeGeneric
from tankoh2.geometry.liner import Liner
from tankoh2.design.metal.mechanics import getMaxWallThickness
from tankoh2.design.metal.material import getMaterial
from tankoh2.design.existingdesigns import defaultDesign
from tankoh2.control.genericcontrol import saveParametersAndResults, parseDesginArgs, getBurstPressure
from tankoh2.masses.massestimation import getInsulationMass, getFairingMass


def createDesign(**kwargs):
    """Create a winding design

    For a list of possible parameters, please refer to tankoh2.design.existingdesigns.allDesignKeywords
    """
    startTime = datetime.datetime.now()
    # #########################################################################################
    # SET Parameters of vessel
    # #########################################################################################

    designArgs = parseDesginArgs(kwargs, 'metal')

    # General
    tankname = designArgs['tankname']
    nodeNumber = designArgs['nodeNumber']  # number of nodes of full model.
    runDir = designArgs['runDir']
    verbose = designArgs['verbose']

    # Geometry
    domeType = designArgs['domeType'].lower()
    domeX, domeR = designArgs['domeContour']
    polarOpeningRadius = designArgs['polarOpeningRadius']  # mm
    dcyl = designArgs['dcyl']  # mm
    if 'lcyl' not in designArgs:
        designArgs['lcyl'] = designArgs['lcylByR'] * dcyl/2
    lcylinder = designArgs['lcyl']  # mm
    if domeX is not None and domeR is not None:
        dome = DomeGeneric(domeX, domeR)
    else:
<<<<<<< HEAD
        dome = getDome(dcly/2, polarOpeningRadius, domeType, designArgs.get('domeLengthByR', 0.) * dcly / 2)
    dome2 = None if designArgs['dome2Type'] is None else getDome(polarOpeningRadius, dcly / 2,
                                                                designArgs['dome2Type'].lower(),
                                                                dome.domeLength)
    length = lcylinder + dome.domeLength + (dome.domeLength if dome2 is None else dome2.domeLength)
=======
        dome = getDome(dcyl/2, polarOpeningRadius, domeType, designArgs.get('domeLengthByR', 0.) * dcyl / 2)
    length = lcylinder + 2 * dome.domeLength
>>>>>>> 0e0751e3

    # Pressure Args
    if 'burstPressure' not in designArgs:
        designArgs['burstPressure'] = getBurstPressure(designArgs, length)
    burstPressure = designArgs['burstPressure']
    designPressure = designArgs['pressure']

    materialName = designArgs['materialName']
    material = getMaterial(materialName)
    # #########################################################################################
    # Create Liner
    # #########################################################################################
    liner = Liner(dome, lcylinder, dome2)


    # #############################################################################
    # run calculate wall thickness
    # #############################################################################
    volume, area, linerLength = liner.volume / 1000 /1000, liner.area/100/100/100, liner.length
    wallThickness = getMaxWallThickness(designPressure, burstPressure, material, dcyl)
    #wallThickness = getWallThickness(material, burstPressure, dcyl / 1000) * 1000  # [mm]
    wallVol = liner.getWallVolume(wallThickness) / 1000 / 1000  # [dm*3]
    massMetal = material['roh'] * wallVol / 1000  # [kg]

    duration = datetime.datetime.now() - startTime
    if burstPressure > 5:
        # compressed gas vessel
        auxMasses = [0., 0.]
    else:
        # liquid, cryo vessel
        auxMasses = [getInsulationMass(liner), getFairingMass(liner)]
    totalMass = np.sum([massMetal]+auxMasses)
    results = massMetal, *auxMasses, totalMass, volume, area, linerLength, wallThickness, duration

    saveParametersAndResults(designArgs, results)

    log.info('FINISHED')

    return results



if __name__ == '__main__':
    if 1:
        params = defaultDesign.copy()
        params['domeType'] = 'circle'
        params['materialName'] = 'alu2219'
        createDesign(**params)
    elif 1:
        params = defaultDesign.copy()
        params['domeType'] = 'ellipse'
        params['domeLengthByR'] = 0.5
        params['materialName'] = 'alu2219'
        createDesign(**params)
    elif 1:
        r = h = 100
        asp = 4*np.pi*r**2
        vs = 4/3*np.pi*r**3
        ac = 2*np.pi*r*h
        vc = np.pi*r**2*h

        params = defaultDesign.copy()
        params['materialName'] = 'alu2219'
        params['domeType'] = 'ellipse'
        params['polarOpeningRadius'] = 0
        params['domeLengthByR'] = 1
        params['dcyl'] = 2*r
        params['lcyl'] = h
        params['safetyFactor'] = 2.25
        params['pressure'] = .2
        createDesign(**params)
        print('volumne', vc+vs, 'area', ac+asp)
<|MERGE_RESOLUTION|>--- conflicted
+++ resolved
@@ -42,16 +42,11 @@
     if domeX is not None and domeR is not None:
         dome = DomeGeneric(domeX, domeR)
     else:
-<<<<<<< HEAD
-        dome = getDome(dcly/2, polarOpeningRadius, domeType, designArgs.get('domeLengthByR', 0.) * dcly / 2)
-    dome2 = None if designArgs['dome2Type'] is None else getDome(polarOpeningRadius, dcly / 2,
+        dome = getDome(dcyl/2, polarOpeningRadius, domeType, designArgs.get('domeLengthByR', 0.) * dcyl / 2)
+    dome2 = None if designArgs['dome2Type'] is None else getDome(polarOpeningRadius, dcyl / 2,
                                                                 designArgs['dome2Type'].lower(),
                                                                 dome.domeLength)
     length = lcylinder + dome.domeLength + (dome.domeLength if dome2 is None else dome2.domeLength)
-=======
-        dome = getDome(dcyl/2, polarOpeningRadius, domeType, designArgs.get('domeLengthByR', 0.) * dcyl / 2)
-    length = lcylinder + 2 * dome.domeLength
->>>>>>> 0e0751e3
 
     # Pressure Args
     if 'burstPressure' not in designArgs:
