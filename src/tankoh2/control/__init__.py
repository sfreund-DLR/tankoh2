"""package with scripts controlling the execution of tankoh2 features"""

if __name__ == '__main__':
    from tankoh2.control.control_metal import createDesign as createDesignMetal
    from tankoh2.control.control_winding import createDesign as createDesignWinding
    import tankoh2.design.existingdesigns as parameters

<<<<<<< HEAD
    if 1:
        params = parameters.hytazerSMR1.copy()
=======

    if 0:
        params = parameters.atheat3.copy()
>>>>>>> 78193969

        params.update([
            ('tankname', params['tankname']),
            ('verbosePlot', True),
            #('maxLayers', 20),
            ('targetFuncWeights', [1., 1., 0., 0., .25, 0.25])
        ])

        runCompositCalc = True
        if runCompositCalc:
            createDesignWinding(**params.copy())

        runMetalCalc = False
        if runMetalCalc:
            params['materialName'] = 'alu6061T6'
            #params['materialName'] = 'alu2219Brewer'
            #params['materialName'] = 'alu2219'
            createDesignMetal(**params.copy())
    elif 1:

        params = parameters.vphDesign1_isotensoid.copy()

        params.update([
            ('tankname', params['tankname'] + '_PO_too_small'),
            ('verbosePlot', True),
            ('targetFuncWeights', [1.0, 0.2, 0.0, 0.0, 0, 0] ),
            ('dcyl'                , 2890.0),
            ('pressure'            , 0.397),
            ('lcyl'                , 862.5        ),
            ("numberOfRovings", 12,),
        ])
        createDesignWinding(**params.copy())
    else:
        paramsa = parameters.atheat3.copy()
        paramsa.update([
            ('verbosePlot', True),
            ('targetFuncWeights', [1., 0., 0., 0., .25, 0.2])
        ])

        paramsv = parameters.vph_helicalTest.copy()
        paramsv.update([
            ('verbosePlot', True),
            ('targetFuncWeights', [1., 0., 0., 0., .25, 0.2])
        ])

        # puck weight, bending weight, doHoopOpt, params
        inputs = [
            [1,0,False, paramsa],
            [0,1,False, paramsa],
            # [1,0.4,False, paramsa],
            # [1,0,True, paramsa],
            # [0,1,True, paramsa],
            # [1,0.4,True, paramsa],
            # [1,0,False, paramsv],
            # [0,1,False, paramsv],
            [1,0.4,False, paramsv],
                   ]
        results = []
        for puck, bend, doHoopOpt, params in inputs:
            from tankoh2 import settings
            settings.doHoopOpt = doHoopOpt
            params=params
            params.update([
                ('tankname', params['tankname'] + f'_p{puck}_b{bend}_doHoopOpt{doHoopOpt}'),
                ('targetFuncWeights', [puck, puck/4, 0., 0., bend, bend/4]),
                ('maxLayers',3),
            ])
            r = createDesignWinding(**params.copy())
            r.insert(0, params['tankname'])
            results.append(r)

        from tankoh2.service.utilities import indent
        from tankoh2.control.genericcontrol import resultNamesFrp
        print(indent([['name']+resultNamesFrp]+results))
<|MERGE_RESOLUTION|>--- conflicted
+++ resolved
@@ -5,14 +5,8 @@
     from tankoh2.control.control_winding import createDesign as createDesignWinding
     import tankoh2.design.existingdesigns as parameters
 
-<<<<<<< HEAD
     if 1:
         params = parameters.hytazerSMR1.copy()
-=======
-
-    if 0:
-        params = parameters.atheat3.copy()
->>>>>>> 78193969
 
         params.update([
             ('tankname', params['tankname']),
