--- conflicted
+++ resolved
@@ -52,15 +52,9 @@
     lcylinder = designArgs['lcyl']  # mm
 
     # Geometry - domes
-<<<<<<< HEAD
-    dome = getDome(dcly / 2., polarOpeningRadius, designArgs['domeType'], *designArgs['domeContour'])
-    dome2 = None if designArgs['dome2Type'] is None else getDome(dcly / 2., polarOpeningRadius,
+    dome = getDome(dcyl / 2., polarOpeningRadius, designArgs['domeType'], *designArgs['domeContour'])
+    dome2 = None if designArgs['dome2Type'] is None else getDome(dcyl / 2., polarOpeningRadius,
                                                                  designArgs['dome2Type'],
-=======
-    dome = getDome(dcyl / 2., polarOpeningRadius, designArgs['domeType'].lower(), *designArgs['domeContour'])
-    dome2 = None if designArgs['dome2Type'] is None else getDome(dcyl / 2., polarOpeningRadius,
-                                                                 designArgs['dome2Type'].lower(),
->>>>>>> 0e0751e3
                                                                  *designArgs['dome2Contour'])
 
     length = lcylinder + dome.domeLength + (dome.domeLength if dome2 is None else dome2.domeLength)
@@ -156,13 +150,8 @@
     frpMass, volume, area, composite, iterations, angles, hoopLayerShifts = results
     duration = datetime.now() - startTime
 
-<<<<<<< HEAD
-    domeTankoh = getDomeTankoh(dcly / 2, polarOpeningRadius, designArgs['domeType'].lower(), dome.domeLength)
-    dome2Tankoh = None if dome2 is None else getDomeTankoh(dcly / 2, polarOpeningRadius,
-=======
-    domeTankoh = getDomeTankoh(polarOpeningRadius, dcyl / 2, designArgs['domeType'].lower(), dome.domeLength)
-    dome2Tankoh = None if dome2 is None else getDomeTankoh(polarOpeningRadius, dcyl / 2,
->>>>>>> 0e0751e3
+    domeTankoh = getDomeTankoh(polarOpeningRadius, dcly / 2, designArgs['domeType'].lower(), dome.domeLength)
+    dome2Tankoh = None if dome2 is None else getDomeTankoh(polarOpeningRadius, dcly / 2,
                                                            designArgs['dome2Type'].lower(), dome.domeLength)
     linerTankoh = Liner(domeTankoh, lcylinder, dome2Tankoh)
     if burstPressure > 5:
