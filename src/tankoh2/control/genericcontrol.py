"""generic methods for tank controls"""

import numpy as np
import os
import logging

from tankoh2 import log, pychain
from tankoh2.service.utilities import createRstTable, getRunDir, indent
from tankoh2.service.exception import Tankoh2Error
from tankoh2.design.existingdesigns import defaultDesign, allArgs, windingOnlyKeywords, metalOnlyKeywords
from tankoh2.geometry.dome import DomeGeneric, getDome
from tankoh2.design.loads import getHydrostaticPressure
from tankoh2.settings import useRstOutput, minCylindricalLength
from tankoh2.design.designutils import getRequiredVolume

<<<<<<< HEAD
resultNamesFrp = ['shellMass', 'linerMass', 'insulationMass', 'fairingMass', 'totalMass', 'volume',
                  'area', 'lengthAxial', 'numberOfLayers', 'reserveFactor', 'gravimetricIndex',
                  'stressRatio', 'hoopHelicalRatio', 'iterations', 'duration', 'angles', 'hoopLayerShifts']
resultUnitsFrp = ['kg', 'kg', 'kg', 'kg', 'kg', 'dm^3', 'm^2', 'mm', '', '', '', '', '', '', 's', '°', 'mm']

resultNamesMetal = ['metalMass', 'insulationMass', 'fairingMass', 'totalMass', 'volume', 'area',
                    'lengthAxial', 'wallThickness', 'duration']
=======
resultNamesFrp = ['shellMass', 'liner mass', 'insulation mass', 'fairing mass', 'total mass', 'volume',
                  'area', 'length axial', 'numberOfLayers', 'cylinder thickness', 'max thickness', 'reserve factor',
                  'gravimetric index', 'stress ratio', 'hoop helical ratio', 'iterations', 'duration', 'angles', 'hoopLayerShifts']
resultUnitsFrp = ['kg', 'kg', 'kg', 'kg', 'kg', 'dm^3', 'm^2', 'mm', '', 'mm', 'mm', '', '', '', '', '', 's', '°', 'mm']

resultNamesMetal = ['metalMass', 'insulation mass', 'fairing mass', 'total mass', 'volume', 'area',
                    'length axial', 'wallThickness', 'duration']
>>>>>>> d0ab1df7
resultUnitsMetal = ['kg', 'kg', 'kg', 'kg', 'dm^3', 'm^2', 'mm', 'mm', 's']

indentFunc = createRstTable if useRstOutput else indent


def saveParametersAndResults(runDir, specificInputs=None, allInputKwArgs=None, results=None):
    """saves all input parameters and results to a file

    :param specificInputs: dict with non-default input keys and values
    :param allInputKwArgs: dict with all input keys and values
    :param results: list with result values as returned by createDesign() in control_winding and control_metal
    :param createMessage: flag if a log message should be created
    """

    np.set_printoptions(linewidth=np.inf)  # to put arrays in one line
    outputStr = ''

    if specificInputs is not None:
        outputStr += '\n\nNON-DEFAULT INPUTS\n\n' + indentFunc(specificInputs.items()) + '\n'
        if allInputKwArgs is None:
            log.info(outputStr)
    if allInputKwArgs is not None:
        outputStr += '\nALL INPUTS\n\n' + indentFunc(allInputKwArgs.items()) + '\n'
        if results is None:
            log.info(outputStr)
    if results is not None:
        if len(results) == len(resultNamesFrp):
            resultNames, resultUnits = resultNamesFrp, resultUnitsFrp
        else:
            resultNames, resultUnits = resultNamesMetal, resultUnitsMetal
        resultNames = ['Output Name'] + resultNames
        resultUnits = ['Unit'] + resultUnits
        outputStr += '\nOUTPUTS\n\n' + indentFunc(zip(resultNames, resultUnits, ['value'] + list(results)))
        log.info(outputStr)

    filename = os.path.join(runDir, 'all_parameters_and_results.txt')
    with open(filename, 'a') as f:
        f.write(outputStr)
    np.set_printoptions(linewidth=75)  # reset to default


def _parameterNotSet(inputKwArgs, paramKey):
    """A parameter is not set, if it is not present or None"""
    return paramKey not in inputKwArgs or inputKwArgs[paramKey] is None


def parseDesignArgs(inputKwArgs, frpOrMetal='frp'):
    """Parse keyworded arguments, add missing parameters with defaults and return a new dict.

    :param inputKwArgs: dict with input keyworded arguments
    :param frpOrMetal: flag to switch between FRP winding and metal calculations.
        For metal calculations, all winding parameters are removed.
    :return: dict with updated keyworded arguments
    """

    # check if unknown args are used
    notDefinedArgs = set(inputKwArgs.keys()).difference(allArgs['name'])
    if notDefinedArgs:
        log.warning(f'These input keywords are unknown: {notDefinedArgs}')

    # update missing args with default design args

    if 'runDir' not in inputKwArgs:
        if frpOrMetal == 'metal':
            inputKwArgs['runDir'] = getRunDir(inputKwArgs.get('tankname', ''), useMilliSeconds=True)
        else:
            inputKwArgs['runDir'] = getRunDir(inputKwArgs.get('tankname', ''))
    designArgs = defaultDesign.copy()

    removeIfIncluded = np.array([('lcylByR', 'lcyl'),
                                 ('pressure', 'burstPressure'),
                                 ('safetyFactor', 'burstPressure'),
                                 ('valveReleaseFactor', 'burstPressure'),
                                 ('useHydrostaticPressure', 'burstPressure'),
                                 ('tankLocation', 'burstPressure'),
                                 ('h2Mass', 'burstPressure'),
                                 ])
    # cleanup default args so they don't interfere with dependent args from inputKwArgs
    for arg, supersedeArg in removeIfIncluded:
        if arg in inputKwArgs and supersedeArg not in inputKwArgs and supersedeArg in designArgs:
            designArgs.pop(supersedeArg)
    designArgs.update(inputKwArgs)

    # remove args that are superseded by other args (e.g. due to inclusion of default design args)
    for removeIt, included in removeIfIncluded:
        if included in designArgs:
            designArgs.pop(removeIt)

    if designArgs['domeType'] != 'ellipse':
        designArgs.pop('domeLengthByR')

    # remove frp-only arguments
    if frpOrMetal == 'metal':
        removeKeys = windingOnlyKeywords
    elif frpOrMetal == 'frp':
        removeKeys = metalOnlyKeywords
    else:
        raise Tankoh2Error(f'The parameter windingOrMetal can only be one of {["frp", "metal"]} but got '
                           f'"{frpOrMetal}" instead.')

    for key in removeKeys:
        designArgs.pop(key, None)

    if _parameterNotSet(designArgs, 'lcyl'):
        designArgs['lcyl'] = designArgs['lcylByR'] * designArgs['dcyl'] / 2
<<<<<<< HEAD
    elif frpOrMetal == 'frp':
        # width
=======
    # width
    if frpOrMetal == 'frp':
>>>>>>> d0ab1df7
        if _parameterNotSet(designArgs, 'rovingWidthHoop'):
            designArgs['rovingWidthHoop'] = designArgs['rovingWidth']
        if _parameterNotSet(designArgs, 'rovingWidthHelical'):
            designArgs['rovingWidthHelical'] = designArgs['rovingWidth']
        # thickness
        if _parameterNotSet(designArgs, 'layerThkHoop'):
            designArgs['layerThkHoop'] = designArgs['layerThk']
        if _parameterNotSet(designArgs, 'layerThkHelical'):
            designArgs['layerThkHelical'] = designArgs['layerThk']

    linerThk = designArgs['linerThickness']
    domeVolumes = []
    for domeName in ['dome2', 'dome']:

        if f'{domeName}Type' not in designArgs or designArgs[f'{domeName}Type'] is None:
            # dome not given (especially for dome2)
            designArgs[f'{domeName}'] = None
            continue

        domeType = designArgs[f'{domeName}Type']
        r = designArgs['dcyl'] / 2
        if f'{domeName}Contour' in designArgs \
                and designArgs[f'{domeName}Contour'][0] is not None \
                and designArgs[f'{domeName}Contour'][1] is not None:
            # contour given via coordinates
            dome = DomeGeneric(*designArgs[f'{domeName}Contour'])
        else:
            # contour given by dome type and parameters
            if designArgs[f'{domeName}Type'] == 'ellipse':
                if not designArgs[f'{domeName}LengthByR']:
                    raise Tankoh2Error(f'{domeName}Type == "ellipse" but "{domeName}LengthByR" is not defined')
            elif designArgs[f'{domeName}Type'] == 'conicalElliptical':
                params = ['alpha', 'beta', 'gamma', 'delta1']
                for param in params:
                    if not designArgs[param]:
                        raise Tankoh2Error(f'domeType == "conicalElliptical" but "{param}" is not defined')

            dome = getDome(r, designArgs['polarOpeningRadius'], domeType,
                           designArgs.get(f'{domeName}LengthByR', 0.) * r,
                           designArgs['delta1'], r - designArgs['alpha'] * r,
                           designArgs['beta'] * designArgs['gamma'] * designArgs['dcyl'],
                           designArgs['beta'] * designArgs['dcyl'] - designArgs['beta'] * designArgs['gamma'] *
                           designArgs['dcyl'])

        domeVolumes.append(dome.getDomeResizedByThickness(-linerThk).volume)

        designArgs[f'{domeName}Contour'] = dome.getContour(designArgs['nodeNumber'] // 2)
        designArgs[f'{domeName}'] = dome

    # get h2 Volume from Mass and Pressure
    if not _parameterNotSet(designArgs, 'h2Mass') and not _parameterNotSet(designArgs, 'pressure'):
        designArgs['volume'] = getRequiredVolume(designArgs['h2Mass'], designArgs['pressure'], designArgs['maxFill'],
                                                 temperature=designArgs['temperature'])
    if not _parameterNotSet(designArgs, 'volume'):
        volumeReq = designArgs['volume']
        # use volume in order to scale tank length → resets lcyl
        requiredCylVol = volumeReq * 1e9 - domeVolumes[0] - domeVolumes[-1]
        designArgs['lcyl'] = requiredCylVol / (np.pi * ((designArgs['dcyl'] - 2 * linerThk) / 2) ** 2)

        if designArgs['lcyl'] > minCylindricalLength:
            log.info(f'Due to volume requirement (V={designArgs["volume"]} m^3), the cylindrical length'
                     f' was set to {designArgs["lcyl"]}.')
        else:
            # if the tank volume given in the designArgs is so low that is already fits into the domes,
            # the tank diameter is scaled down to achieve a minimum of minCylindricalLength
            # cylindrical length needed to run simulation with muWind.
            # For conical domes, the parameters alpha, beta, gamma and delta are kept constant while the
            # cylindrical diameter is changed.

            designArgs['lcyl'] = minCylindricalLength

            # The diameter is reduced first in 10 mm steps until the volume falls below the requirement.
            # The loop continues in 1 mm steps from the previous design values until the requirement is again reached.
            for step in [10, 1]:
                while True:
                    domeVolumes = []
                    dome = designArgs['dome'].getDomeResizedByRCyl(-step)
                    domeVolumes.append(dome.getDomeResizedByThickness(-linerThk).volume)
                    if not _parameterNotSet(designArgs, 'dome2'):
                            dome2 = designArgs['dome2'].getDomeResizedByRCyl(-step)
                            domeVolumes.append(dome2.getDomeResizedByThickness(-linerThk).volume)
                    newVolume = domeVolumes[0] * 1e-9 + domeVolumes[-1] * 1e-9 \
                                + np.pi * (dome.rCyl - linerThk) ** 2 * designArgs['lcyl'] * 1e-9
                    if newVolume < volumeReq:
                        break
                    designArgs['dome'] = dome
                    designArgs['domeContour'] = dome.getContour(designArgs['nodeNumber'] // 2)
                    if not _parameterNotSet(designArgs, 'dome2'):
                        designArgs['dome2'] = dome2
                        designArgs['dome2Contour'] = dome2.getContour(designArgs['nodeNumber'] // 2)
                    designArgs['dcyl'] = 2 * dome.rCyl

            log.warning(f'Due to volume requirement (V={designArgs["volume"]} m^3) and high cylindrical diameter, '
                        f'the cylindrical length was reduced to {designArgs["lcyl"]} and '
                        f'the cylindrical diameter was reduced to {designArgs["dcyl"]}.')

    dome, dome2 = designArgs['dome'], designArgs['dome2']
    dome2 = designArgs['dome2'] if 'dome2' in designArgs else None
    designArgs['tankLength'] = designArgs['lcyl'] + dome.domeLength + \
                               (dome.domeLength if dome2 is None else dome2.domeLength)

    # Define burstPressure if only pressure is given
    if 'burstPressure' not in designArgs:
        designArgs['burstPressure'] = getBurstPressure(designArgs, designArgs['tankLength'])

    if 'verbose' in designArgs and designArgs['verbose']:
        log.setLevel(logging.DEBUG)
        for handler in log.handlers:
            handler.setLevel(logging.DEBUG)
    designArgs.pop('help', None)
    return designArgs


def getBurstPressure(designArgs, length):
    """Calculate burst pressure

    The limit and ultimate pressure is calculated as

    .. math::

        p_{limit} = (p_{des} * f_{valve} + p_{hyd})

    .. math::

        p_{ult} = p_{limit} * f_{ult}

    - :math:`p_{des}` maximum operating pressure [MPa] (pressure in designArgs)
    - :math:`f_{valve}` factor for valve release (valveReleaseFactor in designArgs)
    - :math:`p_{hyd}` hydrostatic pressure according to CS 25.963 (d)
    - :math:`f_{ult}` ultimate load factor (safetyFactor in designArgs)
    """
    dcyl = designArgs['dcyl']
    safetyFactor = designArgs['safetyFactor']
    pressure = designArgs['pressure']  # pressure in MPa (bar / 10.)
    valveReleaseFactor = designArgs['valveReleaseFactor']
    useHydrostaticPressure = designArgs['useHydrostaticPressure']
    tankLocation = designArgs['tankLocation']
    hydrostaticPressure = getHydrostaticPressure(tankLocation, length, dcyl) if useHydrostaticPressure else 0.
    return (pressure + hydrostaticPressure) * safetyFactor * valveReleaseFactor


def saveLayerBook(runDir, vesselName):
    """Writes a text file with layer information for manufacturing"""
    vessel = pychain.winding.Vessel()
    filename = runDir + "//" + vesselName + ".vessel"
    log.info(f' load vessel from {filename}')
    vessel.loadFromFile(filename)
    vessel.finishWinding()

    # get composite design of vessel
    composite = pychain.material.Composite()
    filename = runDir + "//" + vesselName + ".design"
    composite.loadFromFile(filename)

    linerOuterDiameter = 2. * vessel.getLiner().cylinderRadius

    outputFileName = runDir + "//" + vesselName + "LayupBook.txt"

    outArr = []
    vesselDiameter = linerOuterDiameter
    for layerNo in range(vessel.getNumberOfLayers()):
        woundedPlyThickness = composite.getLayerThicknessFromWindingProps(layerNo) #composite.getOrthotropLayer(layerNo).thickness
        vesselDiameter = vesselDiameter + 2.*woundedPlyThickness
        outArr.append([layerNo+1, composite.getAngle(layerNo), vessel.getHoopLayerShift(layerNo, True), vessel.getHoopLayerShift(layerNo, True), woundedPlyThickness/2.,woundedPlyThickness,vessel.getPolarOpeningR(layerNo, True), vesselDiameter])

    layerBookMsg = indent([["No. Layer", "Angle in cylinder", "HoopLayerShift left", "HoopLayerShift right",
                            "single ply thickness", "wounded layer thickness", "Polar Opening Radius",
                            "vessel cylinder thickness"]] + outArr)
    log.debug(layerBookMsg)

    with open(outputFileName, "w") as file:
        file.write(layerBookMsg)<|MERGE_RESOLUTION|>--- conflicted
+++ resolved
@@ -13,23 +13,13 @@
 from tankoh2.settings import useRstOutput, minCylindricalLength
 from tankoh2.design.designutils import getRequiredVolume
 
-<<<<<<< HEAD
 resultNamesFrp = ['shellMass', 'linerMass', 'insulationMass', 'fairingMass', 'totalMass', 'volume',
-                  'area', 'lengthAxial', 'numberOfLayers', 'reserveFactor', 'gravimetricIndex',
-                  'stressRatio', 'hoopHelicalRatio', 'iterations', 'duration', 'angles', 'hoopLayerShifts']
-resultUnitsFrp = ['kg', 'kg', 'kg', 'kg', 'kg', 'dm^3', 'm^2', 'mm', '', '', '', '', '', '', 's', '°', 'mm']
-
-resultNamesMetal = ['metalMass', 'insulationMass', 'fairingMass', 'totalMass', 'volume', 'area',
-                    'lengthAxial', 'wallThickness', 'duration']
-=======
-resultNamesFrp = ['shellMass', 'liner mass', 'insulation mass', 'fairing mass', 'total mass', 'volume',
-                  'area', 'length axial', 'numberOfLayers', 'cylinder thickness', 'max thickness', 'reserve factor',
-                  'gravimetric index', 'stress ratio', 'hoop helical ratio', 'iterations', 'duration', 'angles', 'hoopLayerShifts']
+                  'area', 'lengthAxial', 'numberOfLayers', 'cylinderThickness', 'maxThickness', 'reserveFactor',
+                  'gravimetricIndex', 'stressRatio', 'hoopHelicalRatio', 'iterations', 'duration', 'angles', 'hoopLayerShifts']
 resultUnitsFrp = ['kg', 'kg', 'kg', 'kg', 'kg', 'dm^3', 'm^2', 'mm', '', 'mm', 'mm', '', '', '', '', '', 's', '°', 'mm']
 
 resultNamesMetal = ['metalMass', 'insulation mass', 'fairing mass', 'total mass', 'volume', 'area',
                     'length axial', 'wallThickness', 'duration']
->>>>>>> d0ab1df7
 resultUnitsMetal = ['kg', 'kg', 'kg', 'kg', 'dm^3', 'm^2', 'mm', 'mm', 's']
 
 indentFunc = createRstTable if useRstOutput else indent
@@ -135,13 +125,8 @@
 
     if _parameterNotSet(designArgs, 'lcyl'):
         designArgs['lcyl'] = designArgs['lcylByR'] * designArgs['dcyl'] / 2
-<<<<<<< HEAD
     elif frpOrMetal == 'frp':
         # width
-=======
-    # width
-    if frpOrMetal == 'frp':
->>>>>>> d0ab1df7
         if _parameterNotSet(designArgs, 'rovingWidthHoop'):
             designArgs['rovingWidthHoop'] = designArgs['rovingWidth']
         if _parameterNotSet(designArgs, 'rovingWidthHelical'):
