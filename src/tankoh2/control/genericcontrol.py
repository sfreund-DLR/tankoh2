--- conflicted
+++ resolved
@@ -103,47 +103,6 @@
         designArgs.pop(key, None)
 
     # for elliptical domes, create the contour since µWind does not support is natively
-<<<<<<< HEAD
-    if designArgs['domeType'] == 'ellipse':
-        if not designArgs['domeLengthByR']:
-            raise Tankoh2Error('domeType == "ellipse" but "domeLengthByR" is not defined')
-
-        r = designArgs['dcly'] / 2
-        de = DomeEllipsoid(r, designArgs['domeLengthByR'] * r, designArgs['polarOpeningRadius'])
-        designArgs['domeContour'] = de.getContour(designArgs['nodeNumber'] // 2)
-
-    # for conical domes, create the contour since µWind does not support is natively
-    elif designArgs['domeType'] == 'conical':
-        if not designArgs['alpha']:
-            raise Tankoh2Error('domeType == "conical" but "alpha" is not defined')
-        if not designArgs['beta']:
-            raise Tankoh2Error('domeType == "conical" but "beta" is not defined')
-        if not designArgs['gamma']:
-            raise Tankoh2Error('domeType == "conical" but "gamma" is not defined')
-        if not designArgs['delta1']:
-            raise Tankoh2Error('domeType == "conical" but "delta1" is not defined')
-        if not designArgs['delta2']:
-            raise Tankoh2Error('domeType == "conical" but "delta2" is not defined')
-        if not designArgs['lTotal']:
-            raise Tankoh2Error('domeType == "conical" but "lTotal" is not defined')
-        if not designArgs['dCyl']:
-            raise Tankoh2Error('domeType == "conical" but "dLarge" is not defined')
-        if not designArgs['xPosApex']:
-            raise Tankoh2Error('domeType == "conical" but "xPosApex" is not defined')
-        if not designArgs['yPosApex']:
-            raise Tankoh2Error('domeType == "conical" but "yPosApex" is not defined')
-
-        rCyl = designArgs['dCyl'] / 2
-        rSmall = rCyl - designArgs['alpha'] * rCyl
-        lDome1 = designArgs['delta1'] * rSmall
-        lDome2 = designArgs['delta2'] * rCyl
-        lCyl = designArgs['beta'] * (designArgs['lTotal'] - lDome1 - lDome2)
-        lRad = designArgs['gamma'] * (designArgs['lTotal'] - lDome1 - lDome2 - lCyl)
-        lCone = designArgs['lTotal'] - lDome1 - lDome2 - lCyl - lRad
-
-        dc = DomeConical(rCyl, designArgs['polarOpeningRadius'], lDome1, rSmall, lCone, lRad, designArgs['xPosApex'] , designArgs['yPosApex'])
-        designArgs['domeContour'] = dc.getContour(designArgs['nodeNumber'])
-=======
     for domeName in ['dome', 'dome2']:
         if designArgs[f'{domeName}Type'] == 'ellipse':
             if not designArgs[f'{domeName}LengthByR']:
@@ -170,25 +129,23 @@
                 raise Tankoh2Error('domeType == "conical" but "delta2" is not defined')
             if not designArgs['lTotal']:
                 raise Tankoh2Error('domeType == "conical" but "lTotal" is not defined')
-            if not designArgs['dLarge']:
+            if not designArgs['dCyl']:
                 raise Tankoh2Error('domeType == "conical" but "dLarge" is not defined')
             if not designArgs['xPosApex']:
                 raise Tankoh2Error('domeType == "conical" but "xPosApex" is not defined')
             if not designArgs['yPosApex']:
                 raise Tankoh2Error('domeType == "conical" but "yPosApex" is not defined')
 
-            rLarge = designArgs['dLarge'] / 2
-            rSmall = rLarge - designArgs['alpha'] * rLarge
+            rCyl = designArgs['dCyl'] / 2
+            rSmall = rCyl - designArgs['alpha'] * rCyl
             lDome1 = designArgs['delta1'] * rSmall
-            lDome2 = designArgs['delta2'] * rLarge
+            lDome2 = designArgs['delta2'] * rCyl
             lCyl = designArgs['beta'] * (designArgs['lTotal'] - lDome1 - lDome2)
             lRad = designArgs['gamma'] * (designArgs['lTotal'] - lDome1 - lDome2 - lCyl)
             lCone = designArgs['lTotal'] - lDome1 - lDome2 - lCyl - lRad
 
-            dc = DomeConical(rSmall, rLarge, lCone, lDome1, designArgs['polarOpeningRadius'], lRad,
-                             designArgs['xPosApex'] , designArgs['yPosApex'])
+            dc = DomeConical(rCyl, designArgs['polarOpeningRadius'], lDome1, rSmall, lCone, lRad, designArgs['xPosApex'] , designArgs['yPosApex'])
             designArgs['domeContour'] = dc.getContour(designArgs['nodeNumber'])
->>>>>>> 78456530
 
     if 'verbose' in designArgs and designArgs['verbose']:
         log.setLevel(logging.DEBUG)
