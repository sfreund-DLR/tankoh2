"""generic methods for tank controls"""

import numpy as np
import os
import logging

from tankoh2 import log
from tankoh2.service.utilities import createRstTable, getRunDir, indent
from tankoh2.service.exception import Tankoh2Error
from tankoh2.design.existingdesigns import defaultDesign, allArgs, windingOnlyKeywords, metalOnlyKeywords
from tankoh2.geometry.dome import DomeEllipsoid, DomeConical, getDome
from tankoh2.design.loads import getHydrostaticPressure
from tankoh2.settings import useRstOutput

resultNamesFrp = ['Output Name', 'shellMass', 'liner mass', 'insultaion mass', 'fairing mass', 'total mass', 'volume',
                  'area', 'length axial', 'numberOfLayers', 'iterations', 'duration', 'angles',
                  'hoopLayerShifts']
resultUnitsFrp = ['unit', 'kg', 'kg', 'kg', 'kg', 'kg', 'dm^3', 'm^2', 'mm', '', '', 's', '°', 'mm']

resultNamesMetal = ['Output Name', 'metalMass', 'insultaion mass', 'fairing mass', 'total mass',  'volume', 'area',
                    'length axial', 'wallThickness', 'duration']
resultUnitsMetal = ['unit', 'kg', 'kg', 'kg', 'kg', 'dm^3', 'm^2', 'mm', 'mm', 's']

indentFunc = createRstTable if useRstOutput else indent


def saveParametersAndResults(inputKwArgs, results=None, verbose = False):
    filename = 'all_parameters_and_results.txt'
    runDir = inputKwArgs.get('runDir')
    np.set_printoptions(linewidth=np.inf) # to put arrays in one line
    outputStr = [
        'INPUTS\n\n',
        indentFunc(inputKwArgs.items())
    ]
    if results is not None:
        if len(results) == len(resultNamesFrp) - 1:
            resultNames, resultUnits = resultNamesFrp, resultUnitsFrp
        else:
            resultNames, resultUnits = resultNamesMetal, resultUnitsMetal
        outputStr += ['\n\nOUTPUTS\n\n',
                      indentFunc(zip(resultNames, resultUnits, ['value']+list(results)))]
    logFunc = log.info if verbose else log.debug
    logFunc('Parameters' + ('' if results is None else ' and results') + ':' + ''.join(outputStr))

    if results is not None:
        outputStr += ['\n\n' + indentFunc([resultNames, resultUnits, ['value']+list(results)])]
    outputStr = ''.join(outputStr)
    with open(os.path.join(runDir, filename), 'w') as f:
        f.write(outputStr)
    log.info('Inputs, Outputs:\n'+ outputStr)
    np.set_printoptions(linewidth=75)  # reset to default

def parseDesginArgs(inputKwArgs, frpOrMetal ='frp'):
    """Parse keyworded arguments, add missing parameters with defaults and return a new dict.

    :param inputKwArgs: dict with input keyworded arguments
    :param frpOrMetal: flag to switch between FRP winding and metal calculations.
        For metal calculations, all winding parameters are removed.
    :return: dict with updated keyworded arguments
    """

    # check if unknown args are used
    notDefinedArgs = set(inputKwArgs.keys()).difference(allArgs['name'])
    if notDefinedArgs:
        log.warning(f'These input keywords are unknown: {notDefinedArgs}')

    # update missing args with default design args
    inputKwArgs['runDir'] = inputKwArgs['runDir'] if 'runDir' in inputKwArgs else getRunDir(inputKwArgs.get('tankname', ''))
    designArgs = defaultDesign.copy()

    removeIfIncluded = np.array([('lcylByR', 'lcyl'),
                        ('pressure', 'burstPressure'),
                        ('safetyFactor', 'burstPressure'),
                        ('valveReleaseFactor', 'burstPressure'),
                        ('useHydrostaticPressure', 'burstPressure'),
                        ('tankLocation', 'burstPressure'),
                        ])
    # cleanup default args so they don't interfere with dependent args from inputKwArgs
    for arg, supersedeArg in removeIfIncluded:
        if arg in inputKwArgs and supersedeArg not in inputKwArgs:
            designArgs.pop(supersedeArg)
    designArgs.update(inputKwArgs)

    # remove args that are superseded by other args (e.g. due to inclusion of default design args)
    for removeIt, included in removeIfIncluded:
        if included in designArgs:
            designArgs.pop(removeIt)

    if designArgs['domeType'] != 'ellipse':
        designArgs.pop('domeLengthByR')

    # remove frp-only arguments
    if frpOrMetal == 'metal':
        removeKeys = windingOnlyKeywords
    elif frpOrMetal == 'frp':
        removeKeys = metalOnlyKeywords
    else:
        raise Tankoh2Error(f'The parameter windingOrMetal can only be one of {["frp", "metal"]} but got '
                           f'"{frpOrMetal}" instead.')

    for key in removeKeys:
        designArgs.pop(key, None)


    for domeName in ['dome2', 'dome']:
        if f'{domeName}Type' not in designArgs or designArgs[f'{domeName}Type'] is None:
            # dome not given (especially for dome2)
            designArgs[f'{domeName}'] = None
            continue

        domeType = designArgs[f'{domeName}Type']
        r = designArgs['dcyl'] / 2
        if designArgs[f'{domeName}Type'] == 'ellipse':
            if not designArgs[f'{domeName}LengthByR']:
                raise Tankoh2Error(f'{domeName}Type == "ellipse" but "{domeName}LengthByR" is not defined')
        if designArgs[f'{domeName}Type'] == 'conical':
            params = ['alpha','beta' ,'gamma' ,'delta1' ,'delta2']
            for param in params:
                if not designArgs[param]:
                    raise Tankoh2Error(f'domeType == "conical" but "{param}" is not defined')
            if not designArgs['volume']:
                raise Tankoh2Error('domeType == "conical" but "volume" is not defined')

<<<<<<< HEAD
            rCyl = designArgs['dcyl'] / 2
            rSmall = rCyl - designArgs['alpha'] * rCyl
            lDome2 = designArgs['delta2'] * rCyl
            lRad = designArgs['beta'] * designArgs['gamma'] * designArgs['dcyl']
            lCone = designArgs['beta'] * designArgs['dcyl'] - lRad

            dc = DomeConical(rCyl, designArgs['polarOpeningRadius'], designArgs['delta1'], rSmall, lCone, lRad, designArgs['xPosApex'], designArgs['yPosApex'], designArgs['volume'], lDome2, 'tank')
            designArgs['lcyl'] = dc.getCylLength()
            designArgs['domeContour'] = dc.getContour(designArgs['nodeNumber'])
=======
        dome = getDome(r, designArgs['polarOpeningRadius'], domeType,
                       designArgs.get(f'{domeName}LengthByR', 0.) * r,
                       # TODO: include params for conical domes
                       )
        designArgs[f'{domeName}Contour'] = dome.getContour(designArgs['nodeNumber'] // 2)
        designArgs[f'{domeName}'] = dome


    if 'lcyl' not in designArgs:
        designArgs['lcyl'] = designArgs['lcylByR'] * designArgs['dcyl']/2
    dome, dome2 = designArgs['dome'], designArgs['dome2']
    designArgs['tankLength'] = designArgs['lcyl'] + dome.domeLength + \
                               (dome.domeLength if dome2 is None else dome2.domeLength)
>>>>>>> 4661dc99

    if 'verbose' in designArgs and designArgs['verbose']:
        log.setLevel(logging.DEBUG)
    designArgs.pop('help',None)
    return designArgs


def getBurstPressure(designArgs, length):
    """Calculate burst pressure

    The limit and ultimate pressure is calculated as

    .. math::

        p_{limit} = (p_{des} * f_{valve} + p_{hyd})

    .. math::

        p_{ult} = p_{limit} * f_{ult}

    - :math:`p_{des}` maximum operating pressure [MPa] (pressure in designArgs)
    - :math:`f_{valve}` factor for valve release (valveReleaseFactor in designArgs)
    - :math:`p_{hyd}` hydrostatic pressure according to CS 25.963 (d)
    - :math:`f_{ult}` ultimate load factor (safetyFactor in designArgs)
    """
    dcyl = designArgs['dcyl']
    safetyFactor = designArgs['safetyFactor']
    pressure = designArgs['pressure']  # pressure in MPa (bar / 10.)
    valveReleaseFactor = designArgs['valveReleaseFactor']
    useHydrostaticPressure = designArgs['useHydrostaticPressure']
    tankLocation = designArgs['tankLocation']
    hydrostaticPressure = getHydrostaticPressure(tankLocation, length, dcyl) if useHydrostaticPressure else 0.
    return (pressure + hydrostaticPressure) * safetyFactor * valveReleaseFactor<|MERGE_RESOLUTION|>--- conflicted
+++ resolved
@@ -121,17 +121,6 @@
             if not designArgs['volume']:
                 raise Tankoh2Error('domeType == "conical" but "volume" is not defined')
 
-<<<<<<< HEAD
-            rCyl = designArgs['dcyl'] / 2
-            rSmall = rCyl - designArgs['alpha'] * rCyl
-            lDome2 = designArgs['delta2'] * rCyl
-            lRad = designArgs['beta'] * designArgs['gamma'] * designArgs['dcyl']
-            lCone = designArgs['beta'] * designArgs['dcyl'] - lRad
-
-            dc = DomeConical(rCyl, designArgs['polarOpeningRadius'], designArgs['delta1'], rSmall, lCone, lRad, designArgs['xPosApex'], designArgs['yPosApex'], designArgs['volume'], lDome2, 'tank')
-            designArgs['lcyl'] = dc.getCylLength()
-            designArgs['domeContour'] = dc.getContour(designArgs['nodeNumber'])
-=======
         dome = getDome(r, designArgs['polarOpeningRadius'], domeType,
                        designArgs.get(f'{domeName}LengthByR', 0.) * r,
                        # TODO: include params for conical domes
@@ -145,7 +134,6 @@
     dome, dome2 = designArgs['dome'], designArgs['dome2']
     designArgs['tankLength'] = designArgs['lcyl'] + dome.domeLength + \
                                (dome.domeLength if dome2 is None else dome2.domeLength)
->>>>>>> 4661dc99
 
     if 'verbose' in designArgs and designArgs['verbose']:
         log.setLevel(logging.DEBUG)
