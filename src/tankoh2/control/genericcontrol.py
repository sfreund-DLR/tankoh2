"""generic methods for tank controls"""

import numpy as np
import os
import logging

from tankoh2 import log
from tankoh2.service.utilities import createRstTable, getRunDir, indent
from tankoh2.service.exception import Tankoh2Error
from tankoh2.design.existingdesigns import defaultDesign, allArgs, windingOnlyKeywords, metalOnlyKeywords
from tankoh2.geometry.dome import DomeEllipsoid
from tankoh2.geometry.dome import DomeConical
from tankoh2.design.loads import getHydrostaticPressure
from tankoh2.settings import useRstOutput

resultNamesFrp = ['Output Name', 'shellMass', 'liner mass', 'insultaion mass', 'fairing mass', 'total mass', 'volume',
                  'area', 'length axial', 'numberOfLayers', 'iterations', 'duration', 'angles',
                  'hoopLayerShifts']
resultUnitsFrp = ['unit', 'kg', 'kg', 'kg', 'kg', 'kg', 'dm^3', 'm^2', 'mm', '', '', 's', '°', 'mm']

resultNamesMetal = ['Output Name', 'metalMass', 'insultaion mass', 'fairing mass', 'total mass',  'volume', 'area',
                    'length axial', 'wallThickness', 'duration']
resultUnitsMetal = ['unit', 'kg', 'kg', 'kg', 'kg', 'dm^3', 'm^2', 'mm', 'mm', 's']

indentFunc = createRstTable if useRstOutput else indent


def saveParametersAndResults(inputKwArgs, results=None, verbose = False):
    filename = 'all_parameters_and_results.txt'
    runDir = inputKwArgs.get('runDir')
    np.set_printoptions(linewidth=np.inf) # to put arrays in one line
    outputStr = [
        'INPUTS\n\n',
        indentFunc(inputKwArgs.items())
    ]
    if results is not None:
        if len(results) == len(resultNamesFrp) - 1:
            resultNames, resultUnits = resultNamesFrp, resultUnitsFrp
        else:
            resultNames, resultUnits = resultNamesMetal, resultUnitsMetal
        outputStr += ['\n\nOUTPUTS\n\n',
                      indentFunc(zip(resultNames, resultUnits, ['value']+list(results)))]
    logFunc = log.info if verbose else log.debug
    logFunc('Parameters' + ('' if results is None else ' and results') + ':' + ''.join(outputStr))

    if results is not None:
        outputStr += ['\n\n' + indentFunc([resultNames, resultUnits, ['value']+list(results)])]
    outputStr = ''.join(outputStr)
    with open(os.path.join(runDir, filename), 'w') as f:
        f.write(outputStr)
    log.info('Inputs, Outputs:\n'+ outputStr)
    np.set_printoptions(linewidth=75)  # reset to default


def parseDesginArgs(inputKwArgs, frpOrMetal ='frp'):
    """Parse keyworded arguments, add missing parameters with defaults and return a new dict.

    :param inputKwArgs: dict with input keyworded arguments
    :param frpOrMetal: flag to switch between FRP winding and metal calculations.
        For metal calculations, all winding parameters are removed.
    :return: dict with updated keyworded arguments
    """

    # check if unknown args are used
    notDefinedArgs = set(inputKwArgs.keys()).difference(allArgs['name'])
    if notDefinedArgs:
        log.warning(f'These input keywords are unknown: {notDefinedArgs}')

    # update missing args with default design args
    inputKwArgs['runDir'] = inputKwArgs['runDir'] if 'runDir' in inputKwArgs else getRunDir(inputKwArgs.get('tankname', ''))
    designArgs = defaultDesign.copy()

    removeIfIncluded = np.array([('lcylByR', 'lcyl'),
                        ('pressure', 'burstPressure'),
                        ('safetyFactor', 'burstPressure'),
                        ('valveReleaseFactor', 'burstPressure'),
                        ('useHydrostaticPressure', 'burstPressure'),
                        ('tankLocation', 'burstPressure'),
                        ])
    # cleanup default args so they don't interfere with dependent args from inputKwArgs
    for arg in removeIfIncluded[:,1]:
        if arg in designArgs:
            designArgs.pop(arg)
    designArgs.update(inputKwArgs)

    if designArgs['domeType'] != 'ellipse':
        designArgs.pop('domeLengthByR')

    # remove args that are superseded by other args (e.g. due to inclusion of default design args)
    for removeIt, included in removeIfIncluded:
        if included in designArgs:
            designArgs.pop(removeIt)

    # remove frp-only arguments
    if frpOrMetal == 'metal':
        removeKeys = windingOnlyKeywords
    elif frpOrMetal == 'frp':
        removeKeys = metalOnlyKeywords
    else:
        raise Tankoh2Error(f'The parameter windingOrMetal can only be one of {["frp", "metal"]} but got '
                           f'"{frpOrMetal}" instead.')

    for key in removeKeys:
        designArgs.pop(key, None)

    # for elliptical domes, create the contour since µWind does not support is natively
<<<<<<< HEAD
    for domeName in ['dome', 'dome2']:
        if designArgs[f'{domeName}Type'] == 'ellipse':
            if not designArgs[f'{domeName}LengthByR']:
                raise Tankoh2Error(f'{domeName}Type == "ellipse" but "domeLengthByR" is not defined')

            r = designArgs['dcly'] / 2
            de = DomeEllipsoid(r, designArgs[f'{domeName}LengthByR'] * r, designArgs['polarOpeningRadius'])
            designArgs[f'{domeName}Contour'] = de.getContour(designArgs['nodeNumber'] // 2)

        if domeName == 'dome2':
            break # no conical structures for second dome

        # for conical domes, create the contour since µWind does not support is natively
        if designArgs['domeType'] == 'conical':
            if not designArgs['domeLengthBySmallRadius']:
                raise Tankoh2Error('domeType == "conical" but "domeLengthBySmallRadius" is not defined')
            if not designArgs['lengthRadiusByLengthCone']:
                raise Tankoh2Error('domeType == "conical" but "lengthRadiusByLengthCone" is not defined')
            if not designArgs['xPosApexByLengthCone']:
                raise Tankoh2Error('domeType == "conical" but "xPosApexByLengthCone" is not defined')
            if not designArgs['yPosApexByLargeRadius']:
                raise Tankoh2Error('domeType == "conical" but "yPosApexByLargeRadius" is not defined')

            rSmall = designArgs['dConeSmall'] / 2
            rLarge = designArgs['dConeLarge'] / 2
            lCone = designArgs['lCone']
            dc = DomeConical(rSmall, rLarge, lCone, designArgs['domeLengthBySmallRadius'] * rSmall, designArgs['polarOpeningRadius'], designArgs['lengthRadiusByLengthCone'] * lCone, designArgs['xPosApexByLengthCone'] * lCone, designArgs['yPosApexByLargeRadius'] * rLarge)
            designArgs['domeContour'] = dc.getContour(designArgs['nodeNumber'])
=======
    if designArgs['domeType'] == 'ellipse':
        if not designArgs['domeLengthByR']:
            raise Tankoh2Error('domeType == "ellipse" but "domeLengthByR" is not defined')

        r = designArgs['dcly'] / 2
        de = DomeEllipsoid(r, designArgs['domeLengthByR'] * r, designArgs['polarOpeningRadius'])
        designArgs['domeContour'] = de.getContour(designArgs['nodeNumber'] // 2)

    # for conical domes, create the contour since µWind does not support is natively
    elif designArgs['domeType'] == 'conical':
        if not designArgs['alpha']:
            raise Tankoh2Error('domeType == "conical" but "alpha" is not defined')
        if not designArgs['beta']:
            raise Tankoh2Error('domeType == "conical" but "beta" is not defined')
        if not designArgs['gamma']:
            raise Tankoh2Error('domeType == "conical" but "gamma" is not defined')
        if not designArgs['delta1']:
            raise Tankoh2Error('domeType == "conical" but "delta1" is not defined')
        if not designArgs['delta2']:
            raise Tankoh2Error('domeType == "conical" but "delta2" is not defined')
        if not designArgs['lTotal']:
            raise Tankoh2Error('domeType == "conical" but "lTotal" is not defined')
        if not designArgs['dLarge']:
            raise Tankoh2Error('domeType == "conical" but "dLarge" is not defined')
        if not designArgs['xPosApex']:
            raise Tankoh2Error('domeType == "conical" but "xPosApex" is not defined')
        if not designArgs['yPosApex']:
            raise Tankoh2Error('domeType == "conical" but "yPosApex" is not defined')

        rLarge = designArgs['dLarge'] / 2
        rSmall = rLarge - designArgs['alpha'] * rLarge
        lDome1 = designArgs['delta1'] * rSmall
        lDome2 = designArgs['delta2'] * rLarge
        lCyl = designArgs['beta'] * (designArgs['lTotal'] - lDome1 - lDome2)
        lRad = designArgs['gamma'] * (designArgs['lTotal'] - lDome1 - lDome2 - lCyl)
        lCone = designArgs['lTotal'] - lDome1 - lDome2 - lCyl - lRad

        dc = DomeConical(rSmall, rLarge, lCone, lDome1, designArgs['polarOpeningRadius'], lRad, designArgs['xPosApex'] , designArgs['yPosApex'])
        designArgs['domeContour'] = dc.getContour(designArgs['nodeNumber'])
>>>>>>> 2c666f13

    if 'verbose' in designArgs and designArgs['verbose']:
        log.setLevel(logging.DEBUG)
    designArgs.pop('help',None)
    return designArgs

def getBurstPressure(designArgs, length):
    """Calculate burst pressure

    The limit and ultimate pressure is calculated as

    .. math::

        p_{limit} = (p_{des} * f_{valve} + p_{hyd})

    .. math::

        p_{ult} = p_{limit} * f_{ult}

    - :math:`p_{des}` maximum operating pressure [MPa] (pressure in designArgs)
    - :math:`f_{valve}` factor for valve release (valveReleaseFactor in designArgs)
    - :math:`p_{hyd}` hydrostatic pressure according to CS 25.963 (d)
    - :math:`f_{ult}` ultimate load factor (safetyFactor in designArgs)
    """
    dcly = designArgs['dcly']
    safetyFactor = designArgs['safetyFactor']
    pressure = designArgs['pressure']  # pressure in MPa (bar / 10.)
    valveReleaseFactor = designArgs['valveReleaseFactor']
    useHydrostaticPressure = designArgs['useHydrostaticPressure']
    tankLocation = designArgs['tankLocation']
    hydrostaticPressure = getHydrostaticPressure(tankLocation, length, dcly) if useHydrostaticPressure else 0.
    return (pressure + hydrostaticPressure) * safetyFactor * valveReleaseFactor<|MERGE_RESOLUTION|>--- conflicted
+++ resolved
@@ -104,7 +104,6 @@
         designArgs.pop(key, None)
 
     # for elliptical domes, create the contour since µWind does not support is natively
-<<<<<<< HEAD
     for domeName in ['dome', 'dome2']:
         if designArgs[f'{domeName}Type'] == 'ellipse':
             if not designArgs[f'{domeName}LengthByR']:
@@ -119,49 +118,24 @@
 
         # for conical domes, create the contour since µWind does not support is natively
         if designArgs['domeType'] == 'conical':
-            if not designArgs['domeLengthBySmallRadius']:
-                raise Tankoh2Error('domeType == "conical" but "domeLengthBySmallRadius" is not defined')
-            if not designArgs['lengthRadiusByLengthCone']:
-                raise Tankoh2Error('domeType == "conical" but "lengthRadiusByLengthCone" is not defined')
-            if not designArgs['xPosApexByLengthCone']:
-                raise Tankoh2Error('domeType == "conical" but "xPosApexByLengthCone" is not defined')
-            if not designArgs['yPosApexByLargeRadius']:
-                raise Tankoh2Error('domeType == "conical" but "yPosApexByLargeRadius" is not defined')
-
-            rSmall = designArgs['dConeSmall'] / 2
-            rLarge = designArgs['dConeLarge'] / 2
-            lCone = designArgs['lCone']
-            dc = DomeConical(rSmall, rLarge, lCone, designArgs['domeLengthBySmallRadius'] * rSmall, designArgs['polarOpeningRadius'], designArgs['lengthRadiusByLengthCone'] * lCone, designArgs['xPosApexByLengthCone'] * lCone, designArgs['yPosApexByLargeRadius'] * rLarge)
-            designArgs['domeContour'] = dc.getContour(designArgs['nodeNumber'])
-=======
-    if designArgs['domeType'] == 'ellipse':
-        if not designArgs['domeLengthByR']:
-            raise Tankoh2Error('domeType == "ellipse" but "domeLengthByR" is not defined')
-
-        r = designArgs['dcly'] / 2
-        de = DomeEllipsoid(r, designArgs['domeLengthByR'] * r, designArgs['polarOpeningRadius'])
-        designArgs['domeContour'] = de.getContour(designArgs['nodeNumber'] // 2)
-
-    # for conical domes, create the contour since µWind does not support is natively
-    elif designArgs['domeType'] == 'conical':
-        if not designArgs['alpha']:
-            raise Tankoh2Error('domeType == "conical" but "alpha" is not defined')
-        if not designArgs['beta']:
-            raise Tankoh2Error('domeType == "conical" but "beta" is not defined')
-        if not designArgs['gamma']:
-            raise Tankoh2Error('domeType == "conical" but "gamma" is not defined')
-        if not designArgs['delta1']:
-            raise Tankoh2Error('domeType == "conical" but "delta1" is not defined')
-        if not designArgs['delta2']:
-            raise Tankoh2Error('domeType == "conical" but "delta2" is not defined')
-        if not designArgs['lTotal']:
-            raise Tankoh2Error('domeType == "conical" but "lTotal" is not defined')
-        if not designArgs['dLarge']:
-            raise Tankoh2Error('domeType == "conical" but "dLarge" is not defined')
-        if not designArgs['xPosApex']:
-            raise Tankoh2Error('domeType == "conical" but "xPosApex" is not defined')
-        if not designArgs['yPosApex']:
-            raise Tankoh2Error('domeType == "conical" but "yPosApex" is not defined')
+            if not designArgs['alpha']:
+                raise Tankoh2Error('domeType == "conical" but "alpha" is not defined')
+            if not designArgs['beta']:
+                raise Tankoh2Error('domeType == "conical" but "beta" is not defined')
+            if not designArgs['gamma']:
+                raise Tankoh2Error('domeType == "conical" but "gamma" is not defined')
+            if not designArgs['delta1']:
+                raise Tankoh2Error('domeType == "conical" but "delta1" is not defined')
+            if not designArgs['delta2']:
+                raise Tankoh2Error('domeType == "conical" but "delta2" is not defined')
+            if not designArgs['lTotal']:
+                raise Tankoh2Error('domeType == "conical" but "lTotal" is not defined')
+            if not designArgs['dLarge']:
+                raise Tankoh2Error('domeType == "conical" but "dLarge" is not defined')
+            if not designArgs['xPosApex']:
+                raise Tankoh2Error('domeType == "conical" but "xPosApex" is not defined')
+            if not designArgs['yPosApex']:
+                raise Tankoh2Error('domeType == "conical" but "yPosApex" is not defined')
 
         rLarge = designArgs['dLarge'] / 2
         rSmall = rLarge - designArgs['alpha'] * rLarge
@@ -172,8 +146,7 @@
         lCone = designArgs['lTotal'] - lDome1 - lDome2 - lCyl - lRad
 
         dc = DomeConical(rSmall, rLarge, lCone, lDome1, designArgs['polarOpeningRadius'], lRad, designArgs['xPosApex'] , designArgs['yPosApex'])
-        designArgs['domeContour'] = dc.getContour(designArgs['nodeNumber'])
->>>>>>> 2c666f13
+            designArgs['domeContour'] = dc.getContour(designArgs['nodeNumber'])
 
     if 'verbose' in designArgs and designArgs['verbose']:
         log.setLevel(logging.DEBUG)
