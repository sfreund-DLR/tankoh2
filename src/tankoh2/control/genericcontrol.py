--- conflicted
+++ resolved
@@ -76,14 +76,8 @@
                         ])
     # cleanup default args so they don't interfere with dependent args from inputKwArgs
     for arg, supersedeArg in removeIfIncluded:
-<<<<<<< HEAD
-        if arg in inputKwArgs and supersedeArg not in inputKwArgs:
-            if supersedeArg in designArgs:
+        if arg in inputKwArgs and supersedeArg not in inputKwArgs and supersedeArg in designArgs:
                 designArgs.pop(supersedeArg)
-=======
-        if arg in inputKwArgs and supersedeArg not in inputKwArgs and supersedeArg in designArgs:
-            designArgs.pop(supersedeArg)
->>>>>>> ba13c750
     designArgs.update(inputKwArgs)
 
     # remove args that are superseded by other args (e.g. due to inclusion of default design args)
