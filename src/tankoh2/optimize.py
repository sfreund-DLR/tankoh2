--- conflicted
+++ resolved
@@ -6,20 +6,18 @@
 """
 
 from scipy.optimize import minimize_scalar, LinearConstraint
+from scipy.optimize import minimize
 from scipy.optimize import differential_evolution
+import numpy as np
 
+from tankoh2 import log
 from tankoh2.winding import getPolarOpeningDiffHelical, getPolarOpeningDiffHoop, \
     getPolarOpeningDiffHelicalUsingLogFriction, getPolarOpeningXDiffHoop, \
-<<<<<<< HEAD
-    getPolarOpeningDiffByAngle, getNegAngleAndPolarOpeningDiffByAngle, windLayer
-=======
-    getPolarOpeningDiffByAngle, getAngleAndPolarOpeningDiffByAngle, windLayer, getPolarOpeningDiffHelicalUsingNegativeLogFriction
->>>>>>> ba465996
+    getPolarOpeningDiffByAngle, getNegAngleAndPolarOpeningDiffByAngle, windLayer, getPolarOpeningDiffHelicalUsingNegativeLogFriction
 from tankoh2.exception import Tankoh2Error
-from tankoh2.solver import getMaxFibreFailure
 
 
-def optimizeAngle(vessel, targetPolarOpening, layerNumber, minAngle, verbose=False,
+def optimizeAngle(vessel, targetPolarOpening, layerNumber, verbose=False,
                   targetFunction = getPolarOpeningDiffByAngle):
     """optimizes the angle of the actual layer to realize the desired polar opening
 
@@ -31,7 +29,7 @@
     """
     tol = 1e-2
     popt = minimize_scalar(targetFunction, method='bounded',
-                           bounds=[minAngle, 75],  # bounds of the angle
+                           bounds=[.1, 75],  # bounds of the angle
                            args=[vessel, layerNumber, targetPolarOpening, verbose],
                            options={"maxiter": 1000, 'disp': 1, "xatol": tol})
     if not popt.success:
@@ -41,37 +39,12 @@
         # desired polar opening not met. This happens, when polar opening is near fitting.
         # There is a discontinuity at this point. Switch target function to search from the fitting side.
         angle, funVal, iterations = optimizeAngle(vessel, targetPolarOpening, layerNumber, verbose,
-                                                        getNegAngleAndPolarOpeningDiffByAngle)
+                                                        getAngleAndPolarOpeningDiffByAngle)
     else:
         windLayer(vessel, layerNumber, angle)
     #angle2 = vessel.estimateCylinderAngle(layerNumber, targetPolarOpening)
     #r = angle / angle2
     return angle, funVal, iterations
-
-def minimizeUtilization(vessel, layerNumber, angleBounds, dropIndicies, puckProperties, burstPressure, verbose=False):
-    """Minimizes puck fibre failure criterion in a certain region of angles
-
-    """
-    tol = 1e-2
-    args = [vessel, layerNumber, puckProperties, burstPressure, dropIndicies, verbose]
-    if 0:
-        popt = minimize_scalar(getMaxFibreFailure, method='bounded',
-                               bounds=angleBounds,  # bounds of the angle
-                               args=args,
-                               options={"maxiter": 1000, 'disp': 1, "xatol": tol})
-    else:
-        popt = differential_evolution(getMaxFibreFailure,
-                                      bounds=(angleBounds,),
-                                      args=[args],
-                                      atol=tol*10)
-    if not popt.success:
-        raise Tankoh2Error('Could not finde optimal solution')
-    angle, funVal, iterations = popt.x, popt.fun, popt.nfev
-    if hasattr(angle, '__iter__'):
-        angle = angle[0]
-    windLayer(vessel, layerNumber, angle)
-    return angle, funVal, iterations
-
 
 def optimizeFriction(vessel, wendekreisradius, layerindex, verbose=False):
     # popt, pcov = curve_fit(getPolarOpeningDiff, layerindex, wk_goal, bounds=([0.], [1.]))
@@ -122,23 +95,4 @@
                                   tol=tol,
                                   atol=tol)
     friction = popt.x
-    return 10 ** friction, popt.fun, popt.nfev
-
-def optimizeNegativeFrictionGlobal_differential_evolution(vessel, wendekreisradius, layerindex, verbose=False):
-    """
-    optimize friction value for given polarOpening
-    using global optimizer scipy.optimize.differential_evolution
-    """
-    tol = 1e-15
-    args = (vessel, wendekreisradius, layerindex, verbose)
-    popt = differential_evolution(getPolarOpeningDiffHelicalUsingNegativeLogFriction,
-                                  bounds=[(-10, -3.6)],
-                                  args=[args],
-                                  strategy='best1bin',
-                                  mutation=1.9,
-                                  recombination=0.9,
-                                  seed=200,
-                                  tol=tol,
-                                  atol=tol)
-    friction = popt.x
-    return -1.*abs(10 ** friction), popt.fun, popt.nfev+    return 10 ** friction, popt.fun, popt.nfev