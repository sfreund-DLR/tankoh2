--- conflicted
+++ resolved
@@ -16,12 +16,10 @@
 optimizerSeed = None
 """Seed for evolutionary optimization for repeatable runs. If -1, no seed is used"""
 
-<<<<<<< HEAD
 maxHoopShiftMuWind = 800
 """In muwind defined maximum hoop shift"""
-=======
+
 maxHelicalAngle = 70
->>>>>>> d0ab1df7
 
 class PychainMock():
     """This class is a mock of pychain.
