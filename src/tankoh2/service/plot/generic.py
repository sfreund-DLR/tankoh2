import numpy as np
import pandas as pd
from matplotlib import pylab as plt
from itertools import zip_longest


def plotDataFrame(show, filename, dataframe, ax=None, vlines=None, vlineColors=[], title=None,
                  yLabel=None, xLabel=None, plotKwArgs = None):
    """plots puck properties

    :param show: show the plot created
    :param filename: save the plot to filename
    :param dataframe: dataframe with layers as columns and elementIds as index
    :param ax: matplotlib axes object
    :param vlines: x-coordinates with a vertical line to draw
    """
    if ax is None:
        fig = plt.figure(figsize=(15,9))
        useAx = fig.gca()
    else:
        useAx = ax
    if plotKwArgs is None:
        plotKwArgs = {}
    useLegend = plotKwArgs.get('legend', True)
    if 'legend' in plotKwArgs:
        plotKwArgs.pop('legend')
    dataframe.plot(ax=useAx, legend=False, **plotKwArgs)
    if useLegend:
        legendKwargs = {'bbox_to_anchor':(1.05, 1), 'loc':'upper left'} if ax is None else {'loc': 'best'}
        useAx.legend(**legendKwargs)
    useAx.set(xlabel='' if xLabel is None else xLabel,
           ylabel='' if yLabel is None else yLabel,
           title='' if title is None else title)

    if vlines is not None:
        addVerticalLines(useAx, vlines, vlineColors)

    if ax is None:
        plt.subplots_adjust(right=0.75, left=0.10)
        saveShowClose(filename, show, fig)


<<<<<<< HEAD
def plotContour(show, filename, x, r, title = None, parameter = None, ax = None, plotContourCoordinates = True, **mplKwargs):
=======
def plotContour(show, filename, x, r, title, ax = None, plotContourCoordinates = True,
                vlines=None, vlineColors=[],
                **mplKwargs):
>>>>>>> a2702d7b
    """Plots the contour given by x and r coordinates

    :param show: Flag if the plot shall be shown
    :param filename: filename if the plot shall be saved
    :param x: vector with x-coordinates
    :param r: vector with r-coordinates
    :param title: plot title
    :param ax: matplotlib axes instance. If given, this instance will be used but only x by r plots are
        generated. If not given, a axes will be created
    :param plotContourCoordinates: flag if x and r should be plotted over the contour coordintes
        (like stress, strain, puck values)
    :param vlines: indices of vertical lines to plot
    :param vlineColors: colors of vertical lines to plot
    :param mplKwargs: arguments to matplotlib plots
        (see https://pandas.pydata.org/pandas-docs/stable/reference/api/pandas.DataFrame.plot.html)
    """
    if ax:
        plotContourCoordinates = False
    else:
        plotCount = 2 if plotContourCoordinates else 1
        fig, axs = plt.subplots(1, plotCount, figsize=(17, 5))
    if plotContourCoordinates:
        df = pd.DataFrame(np.array([x,r]).T, columns=['x','r'])
<<<<<<< HEAD
        plotDataFrame(show, None, df, axes=axs[0], title='Coordinates', yLabel='x,r', xLabel='Contour Coordinate',
                      plotKwArgs= mplKwargs)
    useAx = axs[-1] if ax is None else ax
    df = pd.DataFrame(np.array([r]).T, index=pd.Index(x))
    plotDataFrame(show, None, df, axes=useAx, title='Contour', yLabel='r', xLabel='x', plotKwArgs= mplKwargs)
=======
        plotDataFrame(show, None, df, ax=axs[0], title=title, yLabel='x,r', xLabel='Contour index',
                      vlines=vlines, vlineColors=vlineColors,
                      plotKwArgs= mplKwargs)
    useAx = axs[-1] if ax is None else ax
    df = pd.DataFrame(np.array([r]).T, index=pd.Index(x))
    mplKwargs = mplKwargs.copy()
    mplKwargs.update([('legend', False)])
    plotDataFrame(show, None, df, ax=useAx, title=title, yLabel='r', xLabel='x', plotKwArgs= mplKwargs)
>>>>>>> a2702d7b
    useAx.set_aspect('equal', adjustable='box')

    plt.axis('scaled')

    if ax is None:
        saveShowClose(filename, show, fig)


def addVerticalLines(ax, vlines, vlineColors=[]):
    """adds vertical lines to an existing plot.

    :param ax: matplotlib axes instance
    :param vlines: x-coordinates of vertical lines
    :param vlineColors: color of vertical lines
    """
    ymin, ymax = ax.get_ylim()
    for vline, color in zip_longest(vlines, vlineColors, fillvalue='black'):
        ax.plot([vline, vline], (ymin, ymax), color=color, linestyle='dashed')


def saveShowClose(filename = '', show=False, fig=None):
    """saves and shows the actual plot and closes it afterwards
    :param filename: filename to save the plot. Not saved if not given
    :param show: shows the plot
    :param fig: figure object to be closed
    """
    if filename:
        plt.savefig(filename)
    if show:
        plt.show()
    if fig is not None:
        plt.close(fig)<|MERGE_RESOLUTION|>--- conflicted
+++ resolved
@@ -40,13 +40,9 @@
         saveShowClose(filename, show, fig)
 
 
-<<<<<<< HEAD
-def plotContour(show, filename, x, r, title = None, parameter = None, ax = None, plotContourCoordinates = True, **mplKwargs):
-=======
 def plotContour(show, filename, x, r, title, ax = None, plotContourCoordinates = True,
                 vlines=None, vlineColors=[],
                 **mplKwargs):
->>>>>>> a2702d7b
     """Plots the contour given by x and r coordinates
 
     :param show: Flag if the plot shall be shown
@@ -70,13 +66,6 @@
         fig, axs = plt.subplots(1, plotCount, figsize=(17, 5))
     if plotContourCoordinates:
         df = pd.DataFrame(np.array([x,r]).T, columns=['x','r'])
-<<<<<<< HEAD
-        plotDataFrame(show, None, df, axes=axs[0], title='Coordinates', yLabel='x,r', xLabel='Contour Coordinate',
-                      plotKwArgs= mplKwargs)
-    useAx = axs[-1] if ax is None else ax
-    df = pd.DataFrame(np.array([r]).T, index=pd.Index(x))
-    plotDataFrame(show, None, df, axes=useAx, title='Contour', yLabel='r', xLabel='x', plotKwArgs= mplKwargs)
-=======
         plotDataFrame(show, None, df, ax=axs[0], title=title, yLabel='x,r', xLabel='Contour index',
                       vlines=vlines, vlineColors=vlineColors,
                       plotKwArgs= mplKwargs)
@@ -85,7 +74,6 @@
     mplKwargs = mplKwargs.copy()
     mplKwargs.update([('legend', False)])
     plotDataFrame(show, None, df, ax=useAx, title=title, yLabel='r', xLabel='x', plotKwArgs= mplKwargs)
->>>>>>> a2702d7b
     useAx.set_aspect('equal', adjustable='box')
 
     plt.axis('scaled')
